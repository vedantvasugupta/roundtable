import utils
import discord
import asyncio
from datetime import datetime, timezone
import db  # Assuming db can be imported here
import json
from typing import List, Dict, Any, Optional, Union, Tuple
from discord.ext import commands
import traceback

# Import CHANNELS from utils
from utils import CHANNELS

# Import functions/classes from voting and proposals only if strictly necessary and non-circular
# Avoid importing the whole module if only specific items are needed.
# For example, formatting functions might need proposal data structures.
# extract_options_from_description is needed here for fallback, so import it.
# create_progress_bar is needed for formatting results, so import it from utils.
# Used as fallback for options
from db import get_proposal_options
# Used for formatting output
from utils import create_progress_bar, format_time_remaining, extract_options_from_description, get_ordinal_suffix

# ========================
# 🔹 VOTING MECHANISMS (COUNTING LOGIC)
# ========================
# Keep these here, they implement the counting logic for *non-abstain* votes.


class PluralityVoting:
    @staticmethod
    def count_votes(votes: List[Dict], options: List[str], hyperparameters: Optional[Dict[str, Any]] = None):
        """Counts votes for Plurality voting, considering token investments and hyperparameters."""
        if hyperparameters is None: hyperparameters = {}

        results = {option: {'raw_votes': 0, 'weighted_votes': 0} for option in options}
        total_raw_votes = 0
        total_weighted_votes = 0

        for vote_record in votes: # vote_record is a dict from db.get_proposal_votes
            vote_data = vote_record.get('vote_data') # This is the JSON string from DB
            if isinstance(vote_data, str):
                try:
                    vote_data = json.loads(vote_data)
                except json.JSONDecodeError:
                    print(f"WARNING: Could not decode vote_data JSON: {vote_data}. Skipping vote.")
                    continue

            if not isinstance(vote_data, dict):
                print(f"WARNING: Expected dict for parsed vote_data. Got {type(vote_data)}. Vote: {vote_record}")
                continue

            chosen_option = vote_data.get('option')
            if chosen_option is None or not isinstance(chosen_option, str) or chosen_option not in results:
                print(f"WARNING: Invalid or missing option in vote_data: {chosen_option}. Valid: {options}. Vote: {vote_record}")
                continue

            # Get tokens_invested from the main vote_record (it's a direct column now)
            tokens = vote_record.get('tokens_invested')
            vote_weight = tokens if tokens is not None and tokens > 0 else 1

            results[chosen_option]['raw_votes'] += 1
            results[chosen_option]['weighted_votes'] += vote_weight
            total_raw_votes += 1
            total_weighted_votes += vote_weight

        # Sort by weighted_votes for winner determination
        # Results structure: {option: {'raw_votes': X, 'weighted_votes': Y}}
        # Convert to list of tuples for sorting: (option, {'raw_votes': X, 'weighted_votes': Y})
        sorted_results_detailed = sorted(results.items(), key=lambda item: item[1]['weighted_votes'], reverse=True)

        # For external presentation, often a simpler list of (option, weighted_vote_count) is useful.
        # The main `calculate_results` can decide the final output format.
        # Here, we'll determine winner based on weighted_votes.

        winner = None
        reason_for_no_winner = None

        if total_weighted_votes > 0 and sorted_results_detailed:
            top_option_name, top_option_details = sorted_results_detailed[0]
            top_option_weighted_votes = top_option_details['weighted_votes']

            winning_threshold_config = hyperparameters.get('winning_threshold_percentage')
            if winning_threshold_config is not None:
                try:
                    threshold_percentage_value = float(winning_threshold_config)
                    if not (0 <= threshold_percentage_value <= 100):
                        reason_for_no_winner = "Invalid threshold configuration (0-100 required)."
                        # Fallback to simple majority on total_weighted_votes
                        if top_option_weighted_votes > total_weighted_votes / 2:
                            winner = top_option_name
                        elif len(sorted_results_detailed) > 1 and sorted_results_detailed[1][1]['weighted_votes'] == top_option_weighted_votes:
                            reason_for_no_winner = "Tie (simple majority fallback)."
                        else:
                            reason_for_no_winner = "No majority (simple majority fallback)."
                    else:
                        required_weighted_votes = (threshold_percentage_value / 100.0) * total_weighted_votes
                        if top_option_weighted_votes >= required_weighted_votes: # Use >= for threshold
                            # Check for ties at this threshold
                            tied_winners = [name for name, details in sorted_results_detailed if details['weighted_votes'] == top_option_weighted_votes and details['weighted_votes'] >= required_weighted_votes]
                            if len(tied_winners) == 1:
                                winner = top_option_name
                            else:
                                winner = None # Explicitly no single winner if tie at threshold
                                reason_for_no_winner = f"Tie between {len(tied_winners)} options at threshold."
                        else:
                            reason_for_no_winner = f"Threshold of {threshold_percentage_value}% not met. Top option: { (top_option_weighted_votes / total_weighted_votes * 100) if total_weighted_votes > 0 else 0 :.2f}%."
                            if len(sorted_results_detailed) > 1 and sorted_results_detailed[1][1]['weighted_votes'] == top_option_weighted_votes:
                                reason_for_no_winner += " (Tie for highest votes)"
                except ValueError:
                    reason_for_no_winner = "Invalid threshold format."
                    # Fallback logic as above
                    if top_option_weighted_votes > total_weighted_votes / 2:
                        winner = top_option_name
                    elif len(sorted_results_detailed) > 1 and sorted_results_detailed[1][1]['weighted_votes'] == top_option_weighted_votes:
                        reason_for_no_winner = "Tie (simple majority fallback)."
                    else:
                        reason_for_no_winner = "No majority (simple majority fallback)."
            else: # Simple majority based on weighted votes
                if top_option_weighted_votes > total_weighted_votes / 2:
                    winner = top_option_name
                elif len(sorted_results_detailed) > 1 and sorted_results_detailed[1][1]['weighted_votes'] == top_option_weighted_votes: # Tie for top
                    reason_for_no_winner = "Tie (simple majority)."
                else:
                    reason_for_no_winner = "No majority (simple majority)."
        elif not sorted_results_detailed or total_weighted_votes == 0:
            reason_for_no_winner = "No effective votes cast."

        return {
            'mechanism': 'plurality',
            'results_detailed': sorted_results_detailed, # [(option, {'raw_votes': X, 'weighted_votes': Y}), ...]
            'winner': winner,
            'total_raw_votes': total_raw_votes,
            'total_weighted_votes': total_weighted_votes,
            'reason_for_no_winner': reason_for_no_winner if winner is None else None
        }

    @staticmethod
    def get_description():
        return "Each voter selects one option. The option with the most votes wins."

    @staticmethod
    def get_vote_instructions():
        # Instructions are now generated in voting.py's get_voting_instructions
        return "Instructions defined in voting.py"


class BordaCount:
    """Borda count voting system - gives points based on rankings"""

    @staticmethod
    def count_votes(votes: List[Dict], options: List[str], hyperparameters: Optional[Dict[str, Any]] = None):
        """Counts Borda votes, applying token weighting."""
        # options provided by calculate_results are the definitive list of valid options for the proposal
        points = {option: {'raw_score': 0, 'weighted_score': 0} for option in options}
        all_options_actually_ranked = set() # To track options that received any ranking
        total_raw_ranking_sets = 0 # Number of voters who submitted valid rankings
        total_weighted_ranking_power = 0 # Sum of tokens from voters who submitted valid rankings

        for vote_record in votes:
            vote_data_str = vote_record.get('vote_data')
            try:
                vote_data = json.loads(vote_data_str) if isinstance(vote_data_str, str) else vote_data_str
            except json.JSONDecodeError:
                print(f"WARNING: Borda: Could not decode vote_data JSON: {vote_data_str}. Vote: {vote_record}")
                continue

            if not isinstance(vote_data, dict) or not isinstance(vote_data.get('rankings'), list):
                print(f"WARNING: Borda: Invalid vote_data structure or missing rankings. Vote: {vote_record}")
                continue

            rankings = [r for r in vote_data['rankings'] if isinstance(r, str) and r in options]
            if not rankings: # Skip if no valid rankings provided for known options
                continue

            vote_weight = vote_record.get('tokens_invested', 1) # Default to 1 if no tokens
            if vote_weight is None or vote_weight < 0: vote_weight = 1 # Ensure positive weight

            total_raw_ranking_sets += 1
            total_weighted_ranking_power += vote_weight

            num_ranked_options_by_voter = len(rankings)
            for i, ranked_option in enumerate(rankings):
                # Standard Borda: k points for 1st, k-1 for 2nd, ..., 1 for kth (if k options ranked by voter)
                # Or, N-1 for 1st, N-2 for 2nd, ..., 0 for Nth (if N total options, voter ranks all)
                # We use: (num_ranked_options_by_voter - 1) - i points for the option at index i
                # This means the first choice gets (num_ranked_options_by_voter - 1) points, last gets 0.
                # This handles partial rankings correctly.
                score_for_this_rank = (num_ranked_options_by_voter - 1) - i

                points[ranked_option]['raw_score'] += score_for_this_rank
                points[ranked_option]['weighted_score'] += score_for_this_rank * vote_weight
                all_options_actually_ranked.add(ranked_option)

        # Ensure all official options are in the results, even if they got 0 score.
        # The initial `points` dict already does this.

        sorted_results_detailed = sorted(points.items(), key=lambda item: item[1]['weighted_score'], reverse=True)

        winner = None
        reason_for_no_winner = None
        if total_weighted_ranking_power > 0 and sorted_results_detailed:
            top_option_name, top_option_details = sorted_results_detailed[0]
            if top_option_details['weighted_score'] > 0: # Must have some positive score
                # Check for ties for the top score
                tied_winners = [name for name, details in sorted_results_detailed if details['weighted_score'] == top_option_details['weighted_score']]
                if len(tied_winners) == 1:
                    winner = top_option_name
                else:
                    reason_for_no_winner = f"Tie for highest score among {len(tied_winners)} options."
            else:
                reason_for_no_winner = "No option received a positive weighted score."
        else:
            reason_for_no_winner = "No effective votes or rankings cast."

        return {
            'mechanism': 'borda',
            'results_detailed': sorted_results_detailed, # (option, {'raw_score': X, 'weighted_score': Y})
            'winner': winner,
            'total_raw_vote_sets': total_raw_ranking_sets, # Renamed for clarity
            'total_weighted_vote_power': total_weighted_ranking_power, # Renamed for clarity
            'reason_for_no_winner': reason_for_no_winner if winner is None else None,
            'options_ranked': list(all_options_actually_ranked) # List options that got any rank
        }

    @staticmethod
    def get_description():
        return "Voters rank options. Points are assigned based on rank (more for higher ranks). Option with most points wins."

    @staticmethod
    def get_vote_instructions():
        # Instructions are now generated in voting.py's get_voting_instructions
        return "Instructions defined in voting.py"


class ApprovalVoting:
    """Approval voting system"""

    @staticmethod
    def count_votes(votes: List[Dict], options: List[str], hyperparameters: Optional[Dict[str, Any]] = None):
        """Counts approval votes, applying token weighting."""
        results = {option: {'raw_approvals': 0, 'weighted_approvals': 0} for option in options}
        total_raw_voters = 0 # Number of unique voters who cast effective (approval) votes
        total_weighted_voting_power = 0 # Sum of tokens from these voters

        for vote_record in votes:
            vote_data_str = vote_record.get('vote_data')
            try:
                vote_data = json.loads(vote_data_str) if isinstance(vote_data_str, str) else vote_data_str
            except json.JSONDecodeError:
                print(f"WARNING: Approval: Could not decode vote_data JSON: {vote_data_str}. Vote: {vote_record}")
                continue

            if not isinstance(vote_data, dict) or not isinstance(vote_data.get('approved'), list):
                print(f"WARNING: Approval: Invalid vote_data structure or missing approved list. Vote: {vote_record}")
                continue

            approved_options_by_voter = [opt for opt in vote_data['approved'] if isinstance(opt, str) and opt in options]
            if not approved_options_by_voter: # Skip if voter approved no valid options
                continue

            vote_weight = vote_record.get('tokens_invested', 1)
            if vote_weight is None or vote_weight < 0: vote_weight = 1

            total_raw_voters += 1
            total_weighted_voting_power += vote_weight

            for approved_option in approved_options_by_voter:
                results[approved_option]['raw_approvals'] += 1
                results[approved_option]['weighted_approvals'] += vote_weight

        sorted_results_detailed = sorted(results.items(), key=lambda item: item[1]['weighted_approvals'], reverse=True)

        winner = None # Approval voting often doesn't declare a single winner unless specific rules (e.g. fixed number of winners)
        reason_for_no_winner = "Approval voting typically highlights all approved options above a threshold, not a single winner unless specified by other rules."
        # For simplicity, we can declare the one with most weighted approvals as a primary 'winner' if desired.
        # Or, list all options that meet a certain approval percentage if a hyperparameter for that exists.

        # Let's find the option(s) with the most weighted approvals.
        # If there are any votes at all.
        if total_weighted_voting_power > 0 and sorted_results_detailed and sorted_results_detailed[0][1]['weighted_approvals'] > 0:
            top_option_name, top_option_details = sorted_results_detailed[0]
            max_weighted_approvals = top_option_details['weighted_approvals']

            potential_winners = [name for name, details in sorted_results_detailed if details['weighted_approvals'] == max_weighted_approvals]

            if len(potential_winners) == 1:
                winner = potential_winners[0]
                reason_for_no_winner = None # Clear reason if single winner
            else:
                winner = None # Multiple tied for top
                reason_for_no_winner = f"Tie for most approvals among {len(potential_winners)} options."
        elif total_weighted_voting_power == 0:
            reason_for_no_winner = "No effective votes cast."
        else: # votes cast, but top option has 0 weighted approvals (shouldn't happen if validation is correct)
             reason_for_no_winner = "No option received any approvals."

        return {
            'mechanism': 'approval',
            'results_detailed': sorted_results_detailed, # (option, {'raw_approvals': X, 'weighted_approvals': Y})
            'winner': winner, # Can be None if tied or no approvals
            'total_raw_voters': total_raw_voters,
            'total_weighted_voting_power': total_weighted_voting_power,
            'reason_for_no_winner': reason_for_no_winner
        }

    @staticmethod
    def get_description():
        return "Voters can approve of (vote for) as many options as they like. The option(s) with the most approval wins."

    @staticmethod
    def get_vote_instructions():
        # Instructions are now generated in voting.py's get_voting_instructions
        return "Instructions defined in voting.py"


class RunoffVoting:
    """Instant runoff voting system"""

    @staticmethod
    def count_votes(votes: List[Dict], options: List[str], hyperparameters: Optional[Dict[str, Any]] = None):
        """Counts Instant Runoff Voting (IRV) votes, applying token weighting."""

        processed_ballots = []
        for vote_record in votes:
            vote_data_str = vote_record.get('vote_data')
            try:
                vote_data = json.loads(vote_data_str) if isinstance(vote_data_str, str) else vote_data_str
            except json.JSONDecodeError:
                print(f"WARNING: Runoff: Could not decode vote_data JSON: {vote_data_str}. Vote: {vote_record}")
                continue

            if not isinstance(vote_data, dict) or not isinstance(vote_data.get('rankings'), list):
                print(f"WARNING: Runoff: Invalid vote_data or missing rankings. Vote: {vote_record}")
                continue

            # Filter rankings to valid, known options & maintain order
            current_rankings = [opt for opt in vote_data['rankings'] if isinstance(opt, str) and opt in options]
            if not current_rankings:
                continue # Voter ranked no valid options

            vote_weight = vote_record.get('tokens_invested', 1)
            if vote_weight is None or vote_weight < 0: vote_weight = 1

            processed_ballots.append({'original_rankings': list(current_rankings), 'current_rankings': list(current_rankings), 'weight': vote_weight, 'exhausted': False})

        if not processed_ballots:
            return {'mechanism': 'runoff', 'winner': None, 'reason_for_no_winner': 'No valid ballots cast.', 'rounds_detailed': [], 'total_raw_ballots': 0, 'total_weighted_ballot_power': 0}

        active_options = set(options)
        round_details_history = []
        total_raw_ballots_submitted = len(processed_ballots)
        total_weighted_ballot_power_submitted = sum(b['weight'] for b in processed_ballots)

        for round_num in range(1, len(options) + 1): # Max rounds = number of options
            current_round_weighted_votes = {opt: 0 for opt in active_options}
            current_round_raw_ballots = {opt: 0 for opt in active_options}
            active_ballots_in_round = 0
            weighted_ballot_power_in_round = 0

            for ballot in processed_ballots:
                if ballot['exhausted']:
                    continue

                found_preference_in_round = False
                for pref_opt in ballot['current_rankings']:
                    if pref_opt in active_options:
                        current_round_weighted_votes[pref_opt] += ballot['weight']
                        current_round_raw_ballots[pref_opt] += 1
                        active_ballots_in_round +=1
                        weighted_ballot_power_in_round += ballot['weight']
                        found_preference_in_round = True
                        break # Count only the highest active preference
                if not found_preference_in_round:
                    ballot['exhausted'] = True # Ballot has no more active options to transfer to

            round_summary = {
                'round_number': round_num,
                'weighted_votes_per_option': dict(current_round_weighted_votes),
                'raw_ballots_per_option': dict(current_round_raw_ballots),
                'active_options_in_round': list(active_options),
                'exhausted_ballots_this_round': sum(1 for b in processed_ballots if b['exhausted'] and not any(rd['exhausted_ballots_this_round'] == sum(1 for b_prev in processed_ballots if b_prev['exhausted']) for rd in round_details_history)) # Crude check for new exhaustions
            }
            round_details_history.append(round_summary)

            if not active_options or weighted_ballot_power_in_round == 0: # No more votes to count or options left
                break

            # Check for winner (majority of weighted votes in this round)
            # Majority threshold is based on non-exhausted, weighted ballot power in this round
            majority_threshold = weighted_ballot_power_in_round / 2.0
            sorted_candidates_this_round = sorted(current_round_weighted_votes.items(), key=lambda x: x[1], reverse=True)

            if sorted_candidates_this_round[0][1] > majority_threshold:
                winner = sorted_candidates_this_round[0][0]
                return {
                    'mechanism': 'runoff',
                    'winner': winner,
                    'reason_for_no_winner': None,
                    'rounds_detailed': round_details_history,
                    'total_raw_ballots': total_raw_ballots_submitted,
                    'total_weighted_ballot_power': total_weighted_ballot_power_submitted
                }

            if len(active_options) <= 1: # Should have been caught by majority or no votes
                break # Should not happen if logic is correct, but a safeguard

            # Elimination: find candidate(s) with fewest weighted_votes in this round
            if not sorted_candidates_this_round: break # No candidates somehow
            min_votes_this_round = sorted_candidates_this_round[-1][1]
            to_eliminate_this_round = {opt for opt, count in current_round_weighted_votes.items() if count == min_votes_this_round}

            # If all remaining candidates are tied, it's a tie (no single winner)
            if len(to_eliminate_this_round) == len(active_options):
                return {
                    'mechanism': 'runoff',
                    'winner': None,
                    'reason_for_no_winner': f"Tie among all {len(active_options)} remaining options.",
                    'rounds_detailed': round_details_history,
                    'total_raw_ballots': total_raw_ballots_submitted,
                    'total_weighted_ballot_power': total_weighted_ballot_power_submitted
                }

            for opt_to_eliminate in to_eliminate_this_round:
                if opt_to_eliminate in active_options: # Ensure it hasn't been removed by mistake
                    active_options.remove(opt_to_eliminate)
                    # For ballots whose top current preference was eliminated, their rankings need re-evaluation in next round
                    # No need to explicitly modify ballot['current_rankings'] here; the loop for pref_opt will naturally skip eliminated ones.

        # If loop finishes without a majority winner (e.g. all remaining options eliminated due to tie for last)
        # Or if down to one active option but it didn't cross majority (e.g. due to exhausted ballots)
        if len(active_options) == 1:
             # If only one option remains, it's the winner by default of IRV process, even if not majority of initial total power.
            winner = list(active_options)[0]
            return {
                    'mechanism': 'runoff',
                    'winner': winner,
                    'reason_for_no_winner': None,
                    'rounds_detailed': round_details_history,
                    'total_raw_ballots': total_raw_ballots_submitted,
                    'total_weighted_ballot_power': total_weighted_ballot_power_submitted
                }

        return {
            'mechanism': 'runoff',
            'winner': None,
            'reason_for_no_winner': 'Could not determine a winner after all rounds (e.g., unbreakable tie or all ballots exhausted before majority).',
            'rounds_detailed': round_details_history,
            'total_raw_ballots': total_raw_ballots_submitted,
            'total_weighted_ballot_power': total_weighted_ballot_power_submitted
        }

    @staticmethod
    def get_description():
        return "Voters rank options. If no majority, lowest-ranked option is eliminated & votes transfer until one has a majority."

    @staticmethod
    def get_vote_instructions():
        # Instructions are now generated in voting.py's get_voting_instructions
        return "Instructions defined in voting.py"



class CondorcetMethod:
    """Condorcet method based on pairwise comparisons"""

    @staticmethod
    def count_votes(votes: List[Dict], options: List[str], hyperparameters: Optional[Dict[str, Any]] = None):
        """Counts Condorcet votes using weighted pairwise comparisons."""
        if hyperparameters is None:
            hyperparameters = {}

        pairwise_matrix = {a: {b: 0 for b in options if b != a} for a in options}
        total_raw_ballots = 0
        total_weighted_ballot_power = 0

        for vote_record in votes:
            vote_data_str = vote_record.get('vote_data')
            try:
                vote_data = json.loads(vote_data_str) if isinstance(vote_data_str, str) else vote_data_str
            except json.JSONDecodeError:
                print(f"WARNING: Condorcet: Could not decode vote_data JSON: {vote_data_str}. Vote: {vote_record}")
                continue

            if not isinstance(vote_data, dict) or not isinstance(vote_data.get('rankings'), list):
                print(f"WARNING: Condorcet: Invalid vote_data structure or missing rankings. Vote: {vote_record}")
                continue

            rankings = [r for r in vote_data['rankings'] if isinstance(r, str) and r in options]
            if not rankings:
                continue

            weight = vote_record.get('tokens_invested', 1)
            if weight is None or weight < 0:
                weight = 1

            total_raw_ballots += 1
            total_weighted_ballot_power += weight

            rank_order = {opt: idx for idx, opt in enumerate(rankings)}
            default_rank = len(options)

            for i in range(len(options)):
                for j in range(i + 1, len(options)):
                    a = options[i]
                    b = options[j]
                    rank_a = rank_order.get(a, default_rank)
                    rank_b = rank_order.get(b, default_rank)
                    if rank_a < rank_b:
                        pairwise_matrix[a][b] += weight
                    elif rank_b < rank_a:
                        pairwise_matrix[b][a] += weight
                    # Ties contribute nothing

        winner = None
        for option in options:
            beats_all = True
            for opponent in options:
                if option == opponent:
                    continue
                if pairwise_matrix[option].get(opponent, 0) <= pairwise_matrix[opponent].get(option, 0):
                    beats_all = False
                    break
            if beats_all:
                winner = option
                break

        reason_for_no_winner = None if winner else "No Condorcet winner (cycle or tie)."

        return {
            'mechanism': 'condorcet',
            'pairwise_matrix': pairwise_matrix,
            'winner': winner,
            'reason_for_no_winner': reason_for_no_winner if not winner else None,
            'total_raw_ballots': total_raw_ballots,
            'total_weighted_ballot_power': total_weighted_ballot_power
        }

    @staticmethod
    def get_description():
        return "Compares options head-to-head; an option that beats every other wins."

    @staticmethod
    def get_vote_instructions():
        # Instructions are now generated in voting.py's get_voting_instructions
        return "Instructions defined in voting.py"
def get_voting_mechanism(mechanism_name: str):
    """Returns the appropriate voting mechanism class based on name"""
    mechanisms = {
        "plurality": PluralityVoting,
        "borda": BordaCount,
        "approval": ApprovalVoting,
        "runoff": RunoffVoting,
        "condorcet": CondorcetMethod
    }
    return mechanisms.get(mechanism_name.lower())


async def calculate_results(proposal_id: int) -> Optional[Dict]:
    """Calculates the results for a given proposal, handling token weighting for campaigns."""
    try:
        proposal = await db.get_proposal(proposal_id)
        if not proposal:
            print(f"ERROR: Proposal {proposal_id} not found for calculating results.")
            return None

        all_db_votes = await db.get_proposal_votes(proposal_id) # Assumed to fetch tokens_invested
        if all_db_votes is None: # Check if fetch failed or returned None
            print(f"ERROR: Failed to fetch votes for proposal {proposal_id}.")
            return None # Or handle as empty list if appropriate

        # Separate abstain votes. Abstain votes have vote_record.is_abstain = True (or 1)
        # The `vote_data` (JSON) for abstain might be empty or indicate abstain.
        # The crucial part is the `is_abstain` column from the `votes` table.
        abstain_votes_records = [v for v in all_db_votes if v.get('is_abstain')]
        effective_vote_records = [v for v in all_db_votes if not v.get('is_abstain')]

        num_abstain_votes = len(abstain_votes_records)
        # Tokens invested in abstain votes might be relevant for auditing, but not for winner calculation.
        tokens_in_abstain = sum(v.get('tokens_invested', 0) for v in abstain_votes_records if v.get('tokens_invested'))

        options_from_db = await db.get_proposal_options(proposal_id)
        if not options_from_db:
            # Fallback: Try to extract from description - this might be less reliable
            options_from_db = extract_options_from_description(proposal.get('description', ''))
            if not options_from_db: # Ultimate fallback if still no options
                options_from_db = ["Yes", "No"]
                print(f"WARNING: P#{proposal_id} No options in DB or description. Defaulting to Yes/No.")

        options = options_from_db # Use the determined options list

        mechanism_name = proposal.get('voting_mechanism', 'plurality').lower()
        hyperparameters = proposal.get('hyperparameters') # This should be a dict
        if isinstance(hyperparameters, str): # Guard against stored as string
            try: hyperparameters = json.loads(hyperparameters)
            except json.JSONDecodeError: hyperparameters = {}
        elif hyperparameters is None: hyperparameters = {}

        results_summary = None
        mechanism_module = get_voting_mechanism(mechanism_name)

        if mechanism_module:
            # Pass effective_vote_records (which include tokens_invested directly)
            # The count_votes method of the mechanism will handle the weighting.
            results_summary = mechanism_module.count_votes(effective_vote_records, options, hyperparameters)
        else:
            print(f"ERROR: Unknown voting mechanism: {mechanism_name} for P#{proposal_id}")
            return None

        if results_summary:
            results_summary['proposal_id'] = proposal_id
            results_summary['num_abstain_votes'] = num_abstain_votes
            results_summary['tokens_in_abstain_votes'] = tokens_in_abstain # Add for info
            results_summary['options_used_for_tally'] = options # Record what options were used

            # Determine final status based on winner/reason
            final_status = "Unknown"
            if results_summary.get('winner'):
                final_status = "Passed"  # Or more specific like "Winner: [Name]"
            elif results_summary.get('reason_for_no_winner') == "Tie":  # Needs exact match for "Tie" reason
                final_status = "Tied"
            elif results_summary.get('reason_for_no_winner'):
                final_status = "Failed"  # Generic fail if no winner and not a specific tie
            else:
                total_weighted = (
                    results_summary.get('total_weighted_votes')
                    or results_summary.get('total_weighted_vote_power')
                    or results_summary.get('total_weighted_ballot_power')
                    or 0
                )
                if total_weighted == 0 and num_abstain_votes == 0:
                    final_status = "No Votes"
                elif total_weighted == 0 and num_abstain_votes > 0:
                    final_status = "Abstained"

            results_summary['final_status_derived'] = final_status

        return results_summary

    except Exception as e:
        print(f"CRITICAL ERROR calculating results for P#{proposal_id}: {e}")
        import traceback
        traceback.print_exc()
        return None


async def format_vote_results(results: Dict, proposal: Dict) -> discord.Embed:
    """Format vote results into a Discord embed with enhanced visuals"""
    proposal_id = proposal.get('proposal_id') or proposal.get(
        'id')  # Use .get() for safety
    print(
        f"DEBUG: Formatting results for proposal #{proposal_id}")
    mechanism = results.get('mechanism', 'Unknown').lower()
    total_votes_cast = results.get('total_votes', 0)
    color = discord.Color.light_grey()  # Default to grey

    embed = discord.Embed(
        title=f"📊 Results for Proposal #{proposal_id}",
        description=f"**{proposal.get('title', 'Untitled')}**\n\n{proposal.get('description', '')[:200]}...",
        color=color
    )

    # Add proposal metadata
    embed.add_field(name="Voting Mechanism", value=mechanism.title(), inline=True)
    embed.add_field(name="Total Votes", value=str(total_votes_cast), inline=True)
    embed.add_field(name="Abstain Votes", value=str(results.get('num_abstain_votes', 0)), inline=True)
    embed.add_field(name="Tokens in Abstain", value=str(results.get('tokens_in_abstain_votes', 0)), inline=True)
    embed.add_field(name="Options Used", value=", ".join(results.get('options_used_for_tally', [])), inline=False)

    # Add results
    if results.get('winner'):
        embed.add_field(name="Winner", value=results.get('winner'), inline=True)
        embed.add_field(name="Reason", value=results.get('reason_for_no_winner'), inline=True)
    else:
        embed.add_field(name="No Winner", value=results.get('reason_for_no_winner'), inline=True)

    # Add mechanism-specific details
    if mechanism == 'plurality':
        embed.add_field(name="Winning Threshold", value=f"{results.get('winning_threshold_percentage', 'N/A')}% of weighted votes", inline=True)
        embed.add_field(name="Total Weighted Votes", value=str(results.get('total_weighted_votes', 0)), inline=True)
        embed.add_field(name="Vote Counts (Weighted)", value="\n".join([f"• {option}: {details['weighted_votes']:.2f} ({details['raw_votes']} raw)" for option, details in results['results_detailed']]), inline=False)
    elif mechanism == 'borda':
        embed.add_field(name="Total Raw Vote Sets", value=str(results.get('total_raw_vote_sets', 0)), inline=True)
        embed.add_field(name="Total Weighted Vote Power", value=str(results.get('total_weighted_vote_power', 0)), inline=True)
        embed.add_field(name="Borda Scores (Weighted)", value="\n".join([f"• {option}: {details['weighted_score']:.2f} ({details['raw_score']} raw)" for option, details in results['results_detailed']]), inline=False)
    elif mechanism == 'approval':
        embed.add_field(name="Total Raw Voters", value=str(results.get('total_raw_voters', 0)), inline=True)
        embed.add_field(name="Total Weighted Voting Power", value=str(results.get('total_weighted_voting_power', 0)), inline=True)
        embed.add_field(name="Approval Counts (Weighted)", value="\n".join([f"• {option}: {details['weighted_approvals']:.2f} ({details['raw_approvals']} raw)" for option, details in results['results_detailed']]), inline=False)
    elif mechanism == 'runoff':
        embed.add_field(name="Rounds Conducted", value=str(len(results.get('rounds_detailed', []))), inline=True)
        embed.add_field(name="Total Raw Ballots", value=str(results.get('total_raw_ballots', 0)), inline=True)
        embed.add_field(name="Total Weighted Ballot Power", value=str(results.get('total_weighted_ballot_power', 0)), inline=True)
        embed.add_field(name="Round Details", value="\n".join([f"**Round {round_num}**\n" + round_text for round_num, round_text in enumerate(results['rounds_detailed'], 1)]), inline=False)
    elif mechanism == 'condorcet':
        pairwise_matrix = results.get('pairwise_results', {}) or results.get('pairwise_matrix', {})
        pairwise_lines = []
        for option, opponents in pairwise_matrix.items():
            matchups = ", ".join([f"{opp}:{res}" for opp, res in opponents.items()])
            pairwise_lines.append(f"{option} -> {matchups}")
        pairwise_text = "\n".join(pairwise_lines) if pairwise_lines else "No pairwise data available"
        embed.add_field(name="Pairwise Matchups", value=pairwise_text, inline=False)
        if results.get('condorcet_winner'):
            embed.add_field(name="Condorcet Verdict", value=f"Winner: {results['condorcet_winner']}", inline=True)
        else:
            embed.add_field(name="Condorcet Verdict", value="No Condorcet winner (cycle detected)", inline=True)


    # Add footer
    embed.set_footer(text=f"Results for Proposal #{proposal_id} | Calculated at {datetime.now().strftime('%Y-%m-%d %H:%M UTC')}")
    return embed


async def check_expired_proposals() -> List[Dict]:
    """Check for proposals with expired deadlines, close them, and return the list of closed proposals."""
    try:
        # Get all active proposals with expired deadlines
        expired_proposals = await db.get_expired_proposals()

        closed_proposals = []
        for proposal in expired_proposals:
            try:
                print(
                    f"TASK: Closing expired proposal #{proposal['proposal_id']}: {proposal['title']}")

                # Close the proposal and calculate results
                # This function will update status and store results internally
                results = await close_proposal(proposal['proposal_id'])

                if results:
                    # Add the proposal (with updated status) to the list for announcement
                    updated_proposal = await db.get_proposal(proposal['proposal_id'])
                    if updated_proposal:
                        closed_proposals.append(updated_proposal)
                        print(
                            f"TASK: Successfully closed proposal #{proposal['proposal_id']} and added to announcement list.")
                    else:
                        print(f"WARNING: Proposal #{proposal['proposal_id']} closed but failed to refetch for announcement list.")

                else:
                    print(
                        f"WARNING: Failed to close proposal #{proposal['proposal_id']} or calculate results.")
            except Exception as e:
                print(
                    f"ERROR processing expired proposal {proposal['proposal_id']}: {str(e)}")
                import traceback
                traceback.print_exc()

        # Return list of closed proposals (full proposal dicts) that need announcement
        return closed_proposals

    except Exception as e:
        print(f"CRITICAL ERROR checking expired proposals: {str(e)}")
        import traceback
        traceback.print_exc()
        return []


async def close_proposal(proposal_id: int) -> Optional[Dict]:
    """
    Close a proposal, calculate results, update status, and store results.
    Returns the calculated results dictionary or None on failure.
    """
    try:
        # Get the proposal
        proposal = await db.get_proposal(proposal_id)
        if not proposal:
            print(
                f"ERROR: Proposal {proposal_id} not found during close_proposal.")
            return None

        # Only close if it's currently in 'Voting' status
        if proposal['status'] != 'Voting':
            print(f"WARNING: Attempted to close proposal {proposal_id} which is not in 'Voting' status (current status: {proposal['status']}). Skipping.")
             # Return existing results if already closed, otherwise None
            existing_results_json = await db.get_proposal_results_json(proposal_id)
            if existing_results_json:
                try:
                    return json.loads(existing_results_json)
                except: return None
            return None  # Cannot proceed if not voting

        # Get all votes for this proposal
        votes = await db.get_proposal_votes(proposal_id)

        # Get voting mechanism
        mechanism_name = proposal['voting_mechanism'].lower()
        mechanism = get_voting_mechanism(mechanism_name)
        if not mechanism:
            print(
                f"ERROR: Invalid voting mechanism '{mechanism_name}' for closing proposal {proposal_id}.")
            # Update status to reflect issue? Or just leave it? Let's set to failed.
            # Map "Failed" to "Closed" for DB storage
            await db.update_proposal_status(proposal_id, "Closed") # Changed "Failed" to "Closed"
            await db.add_proposal_note(proposal_id, "closure_error", f"Invalid mechanism: {mechanism_name}")
            return None

        # Calculate results using the main calculate_results function in this file
        results = await calculate_results(proposal_id)

        # Determine if proposal passed based on winner existence
        status_determined = "Passed" if results and results.get('winner') is not None else "Failed"
        print(f"DEBUG: Calculated status for proposal {proposal_id}: {status_determined}")

        # Map computed status to an allowed DB value
        db_status_to_set = "Closed"
        if status_determined == "Passed":
            db_status_to_set = "Closed"
        elif status_determined == "Failed":
            db_status_to_set = "Closed"
        else:
            db_status_to_set = status_determined

        allowed_statuses = [
            "Pending",
            "Voting",
            "Closed",
            "Cancelled",
            "Pending Approval",
            "Rejected",
            "ApprovedScenario",
        ]
        if db_status_to_set not in allowed_statuses:
            print(f"WARNING: Invalid status '{db_status_to_set}' derived from '{status_determined}', defaulting to 'Closed'")
            db_status_to_set = "Closed"

        # Update the proposal status in the database
        await db.update_proposal_status(proposal_id, db_status_to_set)
        print(f"DEBUG: Updated proposal {proposal_id} status to {db_status_to_set}")

        # Store results in the database
        # Use integer 1 instead of boolean True for SQLite compatibility
        await db.store_proposal_results(proposal_id, results)
        print(f"DEBUG: Stored results for proposal {proposal_id}")

        # Clear the tracking message ID so the periodic task doesn't try to update it
        # await db.update_proposal(proposal_id, {'tracking_message_id': None}) # Or set to 0? Let's use None.
        # Update: It seems better to leave the tracking message and update it once more showing "Voting Closed".
        # The update_voting_message (or similar logic in announce) could handle this.
        # Let's rely on the announce function to update the message.

        # Set flag for announcement pending
        # Use integer 1 for True in SQLite
        await db.update_proposal(proposal_id, {'results_pending_announcement': 1})
        print(
            f"DEBUG: Set results_pending_announcement=1 for proposal {proposal_id}")

        # Mark the announcement as complete in the database
        # Use integer 0 for False in SQLite
        await db.update_proposal(proposal_id, {'results_pending_announcement': 0})
        print(f"DEBUG: Marked results_pending_announcement=0 for proposal #{proposal_id}")

        # NEW: Auto-progression logic for campaign scenarios
        if proposal.get('campaign_id'):
            campaign_id = proposal['campaign_id']
            guild_id = proposal.get('server_id')
            print(f"DEBUG: Checking for auto-progression in campaign C#{campaign_id} after P#{proposal_id} completed")

            # Try to fetch bot instance and guild for channel operations
            bot_instance = None
            guild = None
            try:
<<<<<<< HEAD
                # Get all proposals for this campaign
                campaign_proposals = await db.get_proposals_by_campaign_id(campaign_id, guild_id=guild.id)
                
                # Find queued scenarios (ApprovedScenario status) that should start next
                queued_scenarios = [p for p in campaign_proposals if p['status'] == 'ApprovedScenario']
                
                if queued_scenarios:
                    # Start voting for all queued scenarios immediately
                    queued_scenario_ids = [p['proposal_id'] for p in queued_scenarios]
                    print(f"DEBUG: Auto-starting {len(queued_scenarios)} queued scenario(s) in C#{campaign_id}: {queued_scenario_ids}")
                    
                    # Get bot instance from guild (we need it for initiate_campaign_stage_voting)
                    # This is a bit tricky since we don't have bot_instance directly here
                    # We'll need to import it from main or get it another way
                    try:
                        import main
                        bot_instance = main.bot
                        
                        success_auto_start, auto_start_msg = await initiate_campaign_stage_voting(
                            guild=guild,
                            campaign_id=campaign_id,
                            scenario_proposal_ids=queued_scenario_ids,
                            bot_instance=bot_instance
                        )

                        if success_auto_start:
                            print(f"DEBUG: Successfully auto-started queued scenarios in C#{campaign_id}: {auto_start_msg}")
                            try:
                                await _update_campaign_control_panel_auto(campaign_id, bot_instance)
                            except Exception as e_update:
                                print(f"ERROR updating campaign control panel for C#{campaign_id}: {e_update}")
                        else:
                            print(f"DEBUG: Failed to auto-start queued scenarios in C#{campaign_id}: {auto_start_msg}")
                            
                    except Exception as e_auto_start:
                        print(f"ERROR: Failed to auto-start queued scenarios in C#{campaign_id}: {e_auto_start}")
                        import traceback
                        traceback.print_exc()
=======
                import main
                bot_instance = getattr(main, 'bot', None)
                if bot_instance and guild_id:
                    guild = bot_instance.get_guild(guild_id)
            except Exception as e_bot:
                print(f"WARN: Could not obtain bot instance or guild for campaign auto-progression: {e_bot}")

            try:
                # Fetch fresh campaign and scenario data
                campaign = await db.get_campaign(campaign_id)
                campaign_proposals = await db.get_proposals_by_campaign_id(campaign_id, guild_id=guild_id)

                # Detect if any scenarios are currently voting
                active_voting_scenarios = [p for p in campaign_proposals if p['status'] == 'Voting']
                if active_voting_scenarios:
                    print(f"DEBUG: Active voting scenarios present in C#{campaign_id}; skipping auto-progression")
>>>>>>> 519aa63c
                else:
                    closed_scenarios = [
                        p for p in campaign_proposals if p['status'] in ['Closed', 'Passed', 'Failed']
                    ]
                    last_processed_order = max(
                        (p.get('scenario_order') or 0 for p in closed_scenarios), default=0
                    )
                    next_order = last_processed_order + 1

                    if campaign and next_order > campaign.get('num_expected_scenarios', 0):
                        print(f"DEBUG: Campaign C#{campaign_id} has exceeded expected scenarios; marking completed")
                        await db.update_campaign_status(campaign_id, 'completed')
                        if guild:
                            audit_channel = discord.utils.get(guild.text_channels, name='audit-log')
                            if audit_channel:
                                await audit_channel.send(
                                    f"🏁 **Campaign Completed**: C#{campaign_id} ('{campaign.get('title', 'Untitled')}') has concluded all scenarios."
                                )
                    else:
                        scenarios_to_start_ids = [
                            p['proposal_id']
                            for p in campaign_proposals
                            if p.get('scenario_order') == next_order and p['status'] == 'ApprovedScenario'
                        ]

                        if scenarios_to_start_ids and guild and bot_instance:
                            print(
                                f"DEBUG: Auto-starting {len(scenarios_to_start_ids)} scenario(s) for order {next_order} in C#{campaign_id}: {scenarios_to_start_ids}"
                            )
                            success_auto_start, auto_start_msg = await initiate_campaign_stage_voting(
                                guild=guild,
                                campaign_id=campaign_id,
                                scenario_proposal_ids=scenarios_to_start_ids,
                                bot_instance=bot_instance
                            )
                            audit_channel = None
                            if guild:
                                audit_channel = discord.utils.get(guild.text_channels, name='audit-log')

                            if success_auto_start:
                                print(
                                    f"DEBUG: Successfully auto-started scenarios for C#{campaign_id} order {next_order}: {auto_start_msg}"
                                )
                                if audit_channel:
                                    await audit_channel.send(
                                        f"▶️ **Next Campaign Stage**: Auto-started {len(scenarios_to_start_ids)} scenario(s) for order {next_order} in C#{campaign_id}."
                                    )
                            else:
                                print(
                                    f"ERROR: Failed to auto-start scenarios for C#{campaign_id} order {next_order}: {auto_start_msg}"
                                )
                                if audit_channel:
                                    await audit_channel.send(
                                        f"⚠️ **Campaign Stage Start Failed**: Attempted to auto-start scenario(s) for order {next_order} in C#{campaign_id}, but encountered an error."
                                    )
                        else:
                            print(
                                f"DEBUG: No approved scenarios found for order {next_order} in C#{campaign_id} or missing bot/guild context"
                            )

            except Exception as e_progression:
                print(f"ERROR: Exception during auto-progression check for C#{campaign_id}: {e_progression}")
                import traceback
                traceback.print_exc()

        return results

    except Exception as e:
        print(f"CRITICAL ERROR in close_proposal {proposal_id}: {str(e)}")
        import traceback
        traceback.print_exc()
        # Attempt to set status to Failed on critical error
        try:
            await db.update_proposal_status(proposal_id, "Closed") # Ensure it's a valid status
            await db.add_proposal_note(proposal_id, "closure_error", f"Critical error: {str(e)[:200]}")
            # Set flag for announcement pending error
            await db.update_proposal(proposal_id, {'results_pending_announcement': 1})
        except Exception as db_e:
            print(f"ERROR updating proposal {proposal_id} status after critical error: {db_e}")
        return None


async def close_and_announce_results(guild: discord.Guild, proposal: Dict, results: Dict) -> bool:
    """Announce the results of a closed proposal with enhanced visuals"""
    try:
        print(
            f"DEBUG: Starting close_and_announce_results for proposal #{proposal.get('proposal_id')}")

        if not results:
            print(f"DEBUG: No results provided for announcement of proposal #{proposal.get('proposal_id')}. Skipping announcement.")
            return False

        proposal_id = proposal.get('proposal_id')

        # Format results into an embed
        embed = await format_vote_results(results, proposal)
        print(f"DEBUG: Formatted results embed for proposal #{proposal_id}")

        # First try to get the dedicated vote-results channel
        vote_results_channel = discord.utils.get(
            guild.text_channels, name="vote-results")
        if not vote_results_channel:
            # Try to create the vote-results channel
            try:
                print(
                    f"DEBUG: Creating vote-results channel for guild {guild.name}")
                # Define permission overwrites: Everyone can read, but only the bot can send messages
                overwrites = {
                    guild.default_role: discord.PermissionOverwrite(read_messages=True, send_messages=False),
                    guild.me: discord.PermissionOverwrite(
                        read_messages=True, send_messages=True)
                }

                vote_results_channel = await guild.create_text_channel(name="vote-results", overwrites=overwrites)
                await vote_results_channel.send("📊 **Vote Results Channel**\nThis channel displays the results of completed votes.")
                print(f"DEBUG: Created vote-results channel in {guild.name}")
            except Exception as e:
                print(f"ERROR creating vote-results channel: {e}")
                import traceback
                traceback.print_exc()
                vote_results_channel = None

        # Also get the governance-results channel as fallback
        governance_results_channel = discord.utils.get(
            guild.text_channels, name="governance-results")
        if not governance_results_channel and not vote_results_channel:
            # Try to create the governance-results channel as fallback
            try:
                governance_results_channel = await guild.create_text_channel("governance-results")
                await governance_results_channel.send("📊 **Governance Results Channel**\nThis channel shows the results of completed governance votes.")
                print(
                    f"DEBUG: Created governance-results channel in {guild.name}")
            except Exception as e:
                print(f"ERROR creating governance-results channel: {e}")
                import traceback
                traceback.print_exc()
                governance_results_channel = None

        # Use vote-results channel if available, otherwise use governance-results
        results_channel = vote_results_channel or governance_results_channel

        # Send results to the results channel
        if results_channel:
            try:
                await results_channel.send(embed=embed)
                print(
                    f"✅ Results sent to {results_channel.name} channel for proposal #{proposal_id}")
            except Exception as e:
                print(f"ERROR sending results to {results_channel.name}: {e}")
                import traceback
                traceback.print_exc()
                # Try a simpler message as fallback
                await results_channel.send(f"📊 **Proposal #{proposal_id}: Voting has concluded.** Status: {proposal.get('status', 'Unknown').lower()}. Results could not be fully formatted.")

        # Always send the results to the voting-room channel as well
        voting_channel = discord.utils.get(
            guild.text_channels, name="voting-room")
        if voting_channel:
            try:
                # Create a special announcement message
                announcement = f"🔔 **VOTING COMPLETE: Proposal #{proposal_id}**\n\n"
                announcement += f"**Title:** {proposal.get('title', 'Untitled')}\n"
                announcement += f"**Status:** {proposal.get('status', 'Unknown')}\n"

                winner = results.get('winner')
                if winner is not None:  # Use is not None to catch empty strings or 0 if that were possible
                    announcement += f"**Outcome:** 🏆 {winner}\n"
                else:
                    announcement += "**Outcome:** No clear winner.\n"  # Or Failed message if status is Failed

                if results_channel and results_channel.id != voting_channel.id:
                    announcement += f"\nView detailed results in <#{results_channel.id}>"

                # Send the announcement and the embed
                await voting_channel.send(announcement, embed=embed)
                print(
                    f"✅ Results announcement sent to voting-room channel for proposal #{proposal_id}")
            except Exception as e:
                print(f"ERROR sending results to voting-room: {e}")
                import traceback
                traceback.print_exc()
                # Try a simpler message as fallback
                await voting_channel.send(f"🔔 **VOTING COMPLETE: Proposal #{proposal_id}: Voting has concluded.** Status: {proposal.get('status', 'Unknown').lower()}.")

        # Try to update the main voting post message in voting-room to show it's closed
        main_voting_message_id = proposal.get('voting_message_id')
        if main_voting_message_id and voting_channel:
            try:
                main_voting_message = await voting_channel.fetch_message(main_voting_message_id)
                # Update embed to show voting closed
                old_embed = main_voting_message.embeds[0] if main_voting_message.embeds else discord.Embed(
                )
                old_embed.title = f"🔒 CLOSED: {proposal.get('title', 'Untitled')}"  # Use proposal title in case old embed is empty
                old_embed.description = proposal.get('description', '')[:200] + "..."  # Use proposal description
                old_embed.color = discord.Color.dark_gray()
                footer_text = f"Voting closed • See results in #{results_channel.name if results_channel else 'results-channel'}"
                old_embed.set_footer(text=footer_text)

                # Disable any buttons by creating a new view with no items
                await main_voting_message.edit(embed=old_embed, view=None)
                print(
                    f"✅ Updated main voting message {main_voting_message_id} to closed status.")

            except discord.NotFound:
                print(f"WARNING: Main voting message {main_voting_message_id} not found in voting-room.")
            except Exception as e:
                print(
                    f"ERROR updating main voting message {main_voting_message_id}: {e}")
                import traceback
                traceback.print_exc()

        # Try to update the tracking message in voting-room to show final state (if it exists)
        tracking_message_id = proposal.get('tracking_message_id')
        if tracking_message_id and voting_channel:
            try:
                tracking_message = await voting_channel.fetch_message(tracking_message_id)
                # Re-run the update_vote_tracking function one last time
                # It will fetch latest vote data (already closed status), eligible voters, etc.
                # And update the embed with final progress and closed state.
                await update_vote_tracking(guild, proposal_id)  # This function sends OR edits

                # If update_vote_tracking failed to find/edit, it would have sent a new one.
                # If it succeeded in editing, the message is updated.

                print(
                    f"✅ Attempted final update of tracking message {tracking_message_id}.")

            except discord.NotFound:
                print(f"WARNING: Tracking message {tracking_message_id} not found in voting-room.")
            except Exception as e:
                print(
                    f"ERROR attempting final update of tracking message {tracking_message_id}: {e}")
                import traceback
                traceback.print_exc()

        # Attempt to notify the proposer via DM
        try:
            proposer = guild.get_member(proposal['proposer_id'])
            if proposer:
                await proposer.send(f"Your proposal **{proposal.get('title', 'Untitled')}** has concluded with the status: {proposal.get('status', 'Unknown').lower()}.", embed=embed)
                print(f"✅ DM sent to proposer for proposal #{proposal_id}")
            else:
                print(
                    f"DEBUG: Could not find proposer with ID {proposal['proposer_id']} in guild {guild.name}")
        except Exception as e:
            print(f"ERROR sending DM to proposer: {e}")
            import traceback
            traceback.print_exc()

        # Mark the announcement as complete in the database
        # Use integer 0 for False in SQLite
        await db.update_proposal(proposal_id, {'results_pending_announcement': 0})
        print(
            f"DEBUG: Cleared results_pending_announcement=0 for proposal {proposal_id}")

        print(
            f"✅ Results for proposal #{proposal_id} have been announced successfully")
        return True
    except Exception as e:
        print(
            f"CRITICAL ERROR in close_and_announce_results for proposal #{proposal.get('proposal_id')}: {e}")
        import traceback
        traceback.print_exc()  # Print full stack trace for debugging
        # Even on failure, try to clear the pending announcement flag to avoid spamming errors
        if proposal.get('proposal_id'):
            try:
                 await db.update_proposal(proposal['proposal_id'], {'results_pending_announcement': 0})
                 print(
                     f"DEBUG: Attempted to clear pending announcement flag for proposal {proposal.get('proposal_id')} after error.")
            except Exception as db_e:
                print(f"ERROR clearing pending announcement flag after error: {db_e}")
        return False


async def create_vote_post(guild, proposal):
    """Create a voting post with visual indicators"""
    # Get the voting channel
    voting_channel = discord.utils.get(guild.text_channels, name="voting-room")
    if not voting_channel:
        print("ERROR: Voting channel 'voting-room' not found in guild", guild.id)
        return None

    # Extract options from database
    proposal_id = proposal['proposal_id']
    options = await db.get_proposal_options(proposal_id)
    if not options:
        # Fallback if options weren't stored - extract from description
        options = utils.extract_options_from_description(
            proposal.get('description', ''))
        if not options:
            options = ["Yes", "No"]  # Default options
            print(
                f"WARNING: No options found/extracted for proposal {proposal_id}. Using default Yes/No.")

    # Create an embed for the voting post
    embed = create_voting_embed(proposal, options)

    # Add early termination button if applicable
    # Import needed views/functions from proposals
    from proposals import EarlyTerminationView
    view = EarlyTerminationView(proposal_id)

    # Send the voting post
    message = await voting_channel.send(embed=embed, view=view)

    # Store message ID in database for updating
    await db.update_proposal(proposal_id, {'voting_message_id': message.id})

    # Send initial vote tracking message
    await update_vote_tracking(guild, proposal_id)

    # Return the message
    return message


# The functions related to creating/updating vote posts (like create_vote_post, create_voting_embed, get_voting_instructions, format_deadline, update_voting_message) are also related to the *display* of voting, not the *calculation* of results, so they could potentially stay here or move to a `voting_display.py` module if it gets complex. Let's keep them here for now.


def create_voting_embed(proposal: Dict, options: List[str]) -> discord.Embed:
    """Create an embed for voting with progress visualization"""
    # Create base embed
    embed = discord.Embed(
        title=f"🗳️ Vote on Proposal #{proposal.get('proposal_id') or proposal.get('id')}: {proposal.get('title', 'Untitled')}",
        description=proposal.get('description', ''),
        color=discord.Color.blue()
    )

    # Add metadata
    embed.add_field(name="Status", value=proposal.get(
        'status', 'Unknown'), inline=True)
    embed.add_field(name="Proposer",
                    value=f"<@{proposal.get('proposer_id')}>", inline=True)
    embed.add_field(name="Voting Mechanism", value=proposal.get(
        'voting_mechanism', 'Unknown').title(), inline=True)

    # Format deadline and calculate time remaining - Use the robust format_deadline helper from utils
    deadline_data = proposal.get('deadline')
    deadline_str_formatted = utils.format_deadline(
        deadline_data)  # Use helper from utils

    # Calculate time remaining string robustly
    time_remaining_str = "Unknown"
    if isinstance(deadline_data, (str, datetime)):  # Check if data is string or datetime
        try:
            # Attempt to parse the deadline data if it's not already a datetime object
            if isinstance(deadline_data, str):
                deadline_dt = datetime.fromisoformat(
                    deadline_data.replace('Z', '+00:00'))
            else:  # It's already a datetime object
                deadline_dt = deadline_data

            if deadline_dt:
                time_remaining = deadline_dt - datetime.now()
                time_remaining_str = utils.format_time_remaining(
                    time_remaining)  # Use helper from utils

        except ValueError:
            print(
                f"ERROR: Could not parse deadline data for time remaining in create_voting_embed: '{deadline_data}'")
            time_remaining_str = "Error Calculating"
        except Exception as e:
            print(
                f"Unexpected error calculating time remaining in create_voting_embed: {e}")
            time_remaining_str = "Error"
    else:
        print(
            f"WARNING: Unexpected type for deadline data in create_voting_embed: {type(deadline_data)}")
        time_remaining_str = "Unknown"

    # Add time remaining field using the calculated string
    embed.add_field(name="Time Remaining",
                    value=time_remaining_str, inline=True)

    # Add voting instructions based on the mechanism
    mechanism_name = proposal.get('voting_mechanism', 'Unknown').lower()
    # This function is likely in voting_utils or voting
    instructions = get_voting_instructions(mechanism_name, options)
    embed.add_field(name="How to Vote", value=instructions, inline=False)

    # Add options
    if options:
        options_text = "\n".join([f"• {option}" for option in options])
        if options_text:  # Only add if there are options
            embed.add_field(name="Options", value=options_text, inline=False)

    # Add footer
    # Use the formatted deadline string from utils.format_deadline
    embed.set_footer(
        text=f"Vote via DM to the bot • Voting ends at {deadline_str_formatted}")

    return embed


def get_voting_instructions(mechanism, options):
    """Get voting instructions based on the mechanism"""
    mechanism = mechanism.lower()

    # Common instruction
    instructions = "**Send a DM to the bot using the `!vote` command.**\n"
    options_text = ", ".join(
        [f"`{opt}`" for opt in options]) if options else "No options defined."

    if mechanism in ["plurality"]:

        instructions += f"Format: `!vote <proposal_id> <option>`\nChoose *one* option.\nAvailable options: {options_text}"

    elif mechanism in ["borda", "runoff", "condorcet"]:
        instructions += f"Format: `!vote <proposal_id> rank option1,option2,...`\nRank the options in order of preference, separated by commas.\nAvailable options: {options_text}"

    elif mechanism == "approval":
        instructions += f"Format: `!vote <proposal_id> approve option1,option2,...`\nApprove *all* options you support, separated by commas.\nAvailable options: {options_text}"

    else:
        instructions += "Format: `!vote <proposal_id> ...`\nInstructions for this mechanism are not fully implemented. Please contact an admin."

    instructions += f"\n\nTo **Abstain**, send: `!vote <proposal_id> abstain`"

    return instructions



async def get_eligible_voters(guild: discord.Guild, proposal: Dict) -> List[discord.Member]:
    """Get all members eligible to vote on a proposal"""
    # Get constitutional variables
    # Import db only when needed to help with potential circular imports
    # import db # db is imported at the top
    const_vars = await db.get_constitutional_variables(guild.id)
    eligible_voters_role_name = const_vars.get(
        "eligible_voters_role", {"value": "everyone"})["value"]

    eligible_members = []
    all_members = guild.members # Fetching all members is needed to check roles/bots

    if eligible_voters_role_name.lower() == "everyone":
        # Everyone can vote (except bots)
        eligible_members = [member for member in all_members if not member.bot]
    else:
        # Only members with the specified role can vote
        role = discord.utils.get(guild.roles, name=eligible_voters_role_name)
        if role:
            eligible_members = [
                member for member in all_members if role in member.roles and not member.bot]
        else:
            # Role not found, default to everyone (excluding bots)
            print(
                f"WARNING: Eligible voters role '{eligible_voters_role_name}' not found in guild {guild.id}. Defaulting to everyone (excluding bots).")
            eligible_members = [
                member for member in all_members if not member.bot]

    # Exclude the bot itself if it somehow appears in members list (unlikely but safe)
    # Your bot's user ID
    bot_user_id = guild.me.id if guild.me else None
    if bot_user_id:
        eligible_members = [m for m in eligible_members if m.id != bot_user_id]

    # You might have other bots to exclude here if needed
    # VERDICT_BOT_ID = 1337818333239574598 # Example ID, replace with actual if known
    # if VERDICT_BOT_ID:
    #     eligible_members = [m for m in eligible_members if m.id != VERDICT_BOT_ID]


    print(f"DEBUG: Found {len(eligible_members)} eligible voters (excluding bots) in guild {guild.id}")
    return eligible_members


async def update_vote_tracking(guild: discord.Guild, proposal_id: int, final_proposal_state: Optional[Dict[str, Any]] = None):
    """Updates or creates a vote tracking message for a proposal in the voting channel."""
    print(f"DEBUG: update_vote_tracking called for proposal {proposal_id}. Status: {final_proposal_state['status'] if final_proposal_state else 'Fetching...'}")
    try:
        # Fetch proposal details (either passed in or fetched from DB)
        proposal = final_proposal_state or await db.get_proposal(proposal_id)
        if not proposal:
            print(f"ERROR: Proposal #{proposal_id} not found in update_vote_tracking.")
            return

        # Ensure hyperparameters is a dict (should be handled by db.get_proposal now)
        hyperparameters = proposal.get('hyperparameters', {})
        if not isinstance(hyperparameters, dict):
            print(f"WARNING: Hyperparameters for #{proposal_id} is {type(hyperparameters)}, not dict. Defaulting. Value: {hyperparameters}")
            hyperparameters = {}

        # Get the voting channel
        voting_channel_name = CHANNELS.get("voting", "voting-room")
        # Ensure bot's user ID is available for channel creation/permission setting
        bot_user_id = guild.me.id if guild.me else None
        voting_channel = await utils.get_or_create_channel(guild, voting_channel_name, bot_user_id=bot_user_id)
        if not voting_channel:
            print(f"ERROR: Could not find or create voting channel '{voting_channel_name}' for #{proposal_id}.")
            return

        # Fetch votes and calculate current standings
        votes = await db.get_proposal_votes(proposal_id)
        # Calculate results (simplified for tracking - real calculation is separate)
        # This is just for the embed display, not final tally.
        # The actual tallying function (e.g., calculate_plurality_results) is more complex.
        current_results_display = "No votes yet."
        if votes:
            # Basic count for display, actual result calculation is more complex
            options = await db.get_proposal_options(proposal_id)
            if not options: # Fallback if no options defined (e.g. simple Yes/No implied)
                options = ["Yes", "No"]

            vote_counts = {opt: 0 for opt in options}
            for vote_entry in votes:
                vote_data = vote_entry.get('vote_data') # vote_data is already a dict
                if isinstance(vote_data, dict) and 'option' in vote_data:
                    if vote_data['option'] in vote_counts:
                        vote_counts[vote_data['option']] += 1
                elif isinstance(vote_data, dict) and 'approved' in vote_data: # Approval
                    for approved_option in vote_data['approved']:
                        if approved_option in vote_counts:
                            vote_counts[approved_option] +=1
                # Add more complex parsing for Borda, Runoff if needed for simple tracking display

            current_results_display = "\n".join([f"- {opt}: {count}" for opt, count in vote_counts.items()])

        # Get total eligible voters (excluding bots)
        eligible_voters_count = 0
        # print(f"DEBUG: Guild members for vote tracking in {guild.name}: {[m.name for m in guild.members]}")
        for member in guild.members:
            if not member.bot:
                eligible_voters_count += 1
        print(f"DEBUG: Found {eligible_voters_count} eligible voters (excluding bots) in guild {guild.id}")

        # Calculate progress
        percentage_voted = (len(votes) / eligible_voters_count * 100) if eligible_voters_count > 0 else 0
        progress_bar = create_progress_bar(percentage_voted)

        # Create the embed
        embed = discord.Embed(
            title=f"🗳️ Live Vote Tracking: #{proposal_id} - {proposal['title']}",
            description=f"**Status:** {proposal['status']}\n**Voting Ends:** {format_deadline(proposal['deadline'])}",
            color=discord.Color.blue()
        )
        embed.add_field(name="Current Votes", value=current_results_display, inline=False)
        embed.add_field(name="Participation", value=f"{len(votes)} / {eligible_voters_count} voters ({percentage_voted:.2f}%)\n{progress_bar}", inline=False)
        embed.set_footer(text=f"Proposal ID: {proposal_id} | Last updated: {datetime.now(timezone.utc).strftime('%Y-%m-%d %H:%M:%S %Z')}")

        # Get existing tracking message ID from DB
        tracking_message_id = proposal.get('vote_tracking_message_id')

        if tracking_message_id:
            try:
                message = await voting_channel.fetch_message(tracking_message_id)
                await message.edit(embed=embed)
                # print(f"DEBUG: Edited tracking message for #{proposal_id} (ID: {tracking_message_id})")
            except discord.NotFound:
                print(f"WARN: Tracking message {tracking_message_id} for #{proposal_id} not found. Creating new one.")
                tracking_message_id = None # Force creation of new message
            except discord.Forbidden:
                print(f"ERROR: Bot lacks permissions to edit tracking message for #{proposal_id}.")
                return # Cannot proceed
            except Exception as e:
                print(f"ERROR editing tracking message for #{proposal_id}: {e}")
                # Potentially try to send a new one if edit fails for other reasons
                tracking_message_id = None

        if not tracking_message_id: # If no ID or fetching/editing failed
            try:
                print(f"Sending a new tracking message for proposal {proposal_id}.")
                new_message = await voting_channel.send(embed=embed)
                # Update database with the new message ID
                await db.update_proposal(proposal_id, {'vote_tracking_message_id': new_message.id})
                # print(f"DEBUG: Created new tracking message for #{proposal_id} (ID: {new_message.id}) and updated DB.")
            except discord.Forbidden:
                print(f"ERROR: Bot lacks permissions to send tracking message for #{proposal_id}.")
            except Exception as e:
                print(f"ERROR sending new tracking message for proposal {proposal_id}: {e}")
                # traceback.print_exc() # Add for more detail if needed

    except Exception as e:
        print(f"CRITICAL ERROR in update_vote_tracking for #{proposal_id}: {e}")
        traceback.print_exc()


def format_deadline(deadline_data):
    """Format the deadline data (string or datetime) for display"""
    if isinstance(deadline_data, str):
        try:
            deadline = datetime.fromisoformat(
                deadline_data.replace('Z', '+00:00'))
        except ValueError:
            return "Invalid Date"
    else:  # Assume datetime
        deadline = deadline_data

    return deadline.strftime("%Y-%m-%d %H:%M UTC")


# ==============================================
# 🔹 INITIATE VOTING FOR A PROPOSAL (NEW HELPER)
# ==============================================
async def initiate_voting_for_proposal(guild: discord.Guild, proposal_id: int, bot_instance: commands.Bot, proposal_details: Optional[Dict] = None) -> Tuple[bool, str]:
    """Sets a proposal to 'Voting' status, announces it, updates tracking, and sends DMs."""
    dm_info_message = ""
    try:
        if not proposal_details:
            proposal_details = await db.get_proposal(proposal_id)

        if not proposal_details:
            return False, f"Proposal #{proposal_id} not found for initiating voting."

        if proposal_details['status'] == "Voting":
            return True, f"Proposal #{proposal_id} is already in 'Voting' status."

        # 1. Update proposal status to 'Voting' in DB
        await db.update_proposal_status(proposal_id, "Voting")
        current_status_for_embed = "Voting" # For display purposes

        # 2. Announce in 'proposals' channel
        proposals_channel_name = utils.CHANNELS.get("proposals", "proposals")
        proposals_channel = await utils.get_or_create_channel(guild, proposals_channel_name, bot_instance.user.id)
        if proposals_channel:
            options = await db.get_proposal_options(proposal_id)
            option_names = options if options else ["Yes", "No"]
            proposer_member = guild.get_member(proposal_details['proposer_id']) or proposal_details['proposer_id']

            embed = utils.create_proposal_embed(
                proposal_id, proposer_member, proposal_details['title'], proposal_details['description'],
                proposal_details['voting_mechanism'], proposal_details['deadline'], current_status_for_embed, option_names,
                hyperparameters=proposal_details.get('hyperparameters'),
                campaign_id=proposal_details.get('campaign_id'),
                scenario_order=proposal_details.get('scenario_order')
            )
            await proposals_channel.send(content=f"🎉 Voting has started for Proposal #{proposal_id}!", embed=embed)
        else:
            print(f"Warning: Could not find '{proposals_channel_name}' channel to announce vote start for #{proposal_id}.")

        # 3. Update voting room (voting-room channel)
        voting_room_channel_name = utils.CHANNELS.get("voting-room", "voting-room")
        voting_room_channel = await utils.get_or_create_channel(guild, voting_room_channel_name, bot_instance.user.id)
        if voting_room_channel: # Check if channel exists before calling update_vote_tracking
            await update_vote_tracking(guild, proposal_id) # update_vote_tracking is in voting_utils.py
        else:
            print(f"Warning: Could not find '{voting_room_channel_name}' for #{proposal_id} to update vote tracking.")

        # 4. Send DMs to eligible voters
        # Re-fetch proposal to ensure status is now 'Voting' for DM logic
        refreshed_proposal = await db.get_proposal(proposal_id)
        if refreshed_proposal and refreshed_proposal['status'] == "Voting":
            eligible_voters_list = await get_eligible_voters(guild, refreshed_proposal) # get_eligible_voters is in voting_utils.py
            proposal_options_for_dm = await db.get_proposal_options(proposal_id)
            option_names_list_for_dm = proposal_options_for_dm if proposal_options_for_dm else ["Yes", "No"]

            # Dynamically import send_voting_dm here to avoid circular dependency at module load time
            # voting.py imports from voting_utils.py, so voting_utils.py should not import voting.py at top level.
            from voting import send_voting_dm

            if eligible_voters_list:
                successful_dms_count, failed_dms_count = 0, 0
                for member_to_dm in eligible_voters_list:
                    if member_to_dm.bot: continue
                    dm_sent = await send_voting_dm(member_to_dm, refreshed_proposal, option_names_list_for_dm)
                    if dm_sent:
                        successful_dms_count += 1
                        await db.add_voting_invite(proposal_id, member_to_dm.id)
                    else:
                        failed_dms_count += 1
                dm_info_message = f" ({successful_dms_count} DMs sent, {failed_dms_count} failed)"
            else:
                dm_info_message = " (No eligible voters found for DMs)"
        else:
            dm_info_message = " (DM sending skipped as proposal not confirmed in 'Voting' status after update)"

        print(f"INFO: Initiated voting for #{proposal_id}. Status: Voting. {dm_info_message}")
        return True, f"Voting started for #{proposal_id}.{dm_info_message}"

    except Exception as e:
        print(f"ERROR in initiate_voting_for_proposal for #{proposal_id}: {e}")
        traceback.print_exc()
        return False, f"An error occurred while initiating voting for #{proposal_id}: {e}"


# =====================================================
# 🔹 INITIATE VOTING FOR A CAMPAIGN STAGE (MULTIPLE SCENARIOS)
# =====================================================
async def initiate_campaign_stage_voting(guild: discord.Guild, campaign_id: int, scenario_proposal_ids: List[int], bot_instance: commands.Bot) -> Tuple[bool, str]:
    """Initiates voting for a batch of campaign scenarios: sets status, enrolls voters, and triggers batched DMs."""
    if not scenario_proposal_ids:
        return False, "No scenario proposal IDs provided for campaign stage voting."

    print(f"DEBUG: Initiating campaign stage voting for C#{campaign_id}, Scenarios: {scenario_proposal_ids}")

    campaign_details = await db.get_campaign(campaign_id)
    if not campaign_details:
        return False, f"Campaign C#{campaign_id} not found."

    # --- Ensure all eligible guild members are enrolled in the campaign ---
    eligible_members = [m for m in guild.members if not m.bot]
    if not eligible_members:
        print(f"WARN: No eligible (non-bot) members found in guild {guild.name} for C#{campaign_id} enrollment.")
    else:
        print(f"INFO: Attempting to enroll/verify {len(eligible_members)} eligible members in C#{campaign_id}...")
        enrolled_count = 0
        already_enrolled_count = 0
        enroll_failed_count = 0
        for member in eligible_members:
            # enroll_voter_in_campaign returns True if newly enrolled, False if already exists or error.
            # We need to know the total_tokens_per_voter for the campaign.
            # It's idempotent, so safe to call even if already enrolled.
            success_enroll = await db.enroll_voter_in_campaign(
                campaign_id,
                member.id,
                campaign_details['total_tokens_per_voter']
            )
            # This function's return isn't granular enough to distinguish between already enrolled and failed.
            # We'll assume for now it succeeds or user is already there.
            # To improve, enroll_voter_in_campaign could return more specific status.
            # For logging, let's assume if not new, they were already there or it failed silently (which it shouldn't).
            # The important part is that an attempt was made for everyone.
        print(f"INFO: Enrollment process completed for {len(eligible_members)} members for C#{campaign_id}.")
    # --- End of enrollment section ---

    updated_scenario_count = 0
    failed_to_update_count = 0

    for proposal_id in scenario_proposal_ids:
        proposal = await db.get_proposal(proposal_id)
        if not proposal or proposal.get('campaign_id') != campaign_id:
            print(f"WARN: P#{proposal_id} not found or not part of C#{campaign_id}. Skipping status update.")
            failed_to_update_count +=1
            continue

        if proposal.get('status') == 'ApprovedScenario':
            await db.update_proposal_status(proposal_id, 'Voting')
            # Announce that this specific scenario is now voting
            proposal_channel_name = CHANNELS.get("proposals", "proposals")
            proposal_channel = discord.utils.get(guild.text_channels, name=proposal_channel_name)
            if proposal_channel:
                try:
                    options = await db.get_proposal_options(proposal_id)
                    if not options: options = ["Yes", "No"] # Fallback
                    # Use the utility to create the embed
                    embed = utils.create_proposal_embed(
                        proposal_id=proposal_id,
                        proposer=guild.get_member(proposal['proposer_id']) if proposal.get('proposer_id') else "Unknown Proposer",
                        title=proposal['title'],
                        description=proposal['description'],
                        voting_mechanism=proposal['voting_mechanism'],
                        deadline=proposal['deadline'],
                        status='Voting', # Explicitly set status for embed
                        options=options,
                        hyperparameters=proposal.get('hyperparameters'),
                        campaign_id=campaign_id,
                        campaign_title=campaign_details.get('title'),
                        scenario_order=proposal.get('scenario_order')
                    )
                    await proposal_channel.send(f"📢 Voting has started for Campaign Scenario S#{proposal.get('scenario_order')} (P#{proposal_id}) of Campaign C#{campaign_id}!", embed=embed)
                    print(f"DEBUG: Announced start of voting for P#{proposal_id} (C#{campaign_id} S#{proposal.get('scenario_order')}) in #{proposal_channel_name}.")

                    # Initiate vote tracking for this specific proposal
                    await update_vote_tracking(guild, proposal_id)

                except Exception as e_announce:
                    print(f"ERROR announcing start of voting for P#{proposal_id} in C#{campaign_id}: {e_announce}")
                    traceback.print_exc()
            else:
                print(f"WARN: Proposal channel #{proposal_channel_name} not found for announcement of P#{proposal_id}.")
            updated_scenario_count += 1
        else:
            print(f"WARN: P#{proposal_id} in C#{campaign_id} was not in 'ApprovedScenario' status (was {proposal.get('status')}). Not changing to 'Voting'.")
            failed_to_update_count +=1

    # After updating all relevant scenarios to 'Voting', trigger batched DM sending
    # send_batched_campaign_dms will fetch enrolled voters for this campaign.
    dms_sent_successfully, dm_batch_message = await send_batched_campaign_dms(guild, campaign_id, scenario_proposal_ids, bot_instance)

    overall_success = updated_scenario_count > 0
    status_message = f"Campaign C#{campaign_id} stage processing: {updated_scenario_count} scenarios initiated, {failed_to_update_count} failed. {dm_batch_message}"

    return overall_success, status_message


async def send_batched_campaign_dms(guild: discord.Guild, campaign_id: int, scenario_proposal_ids: List[int], bot_instance: commands.Bot) -> Tuple[bool, str]:
    """Sends batched DMs to enrolled voters for active campaign scenarios."""
    print(f"DEBUG: send_batched_campaign_dms called for C#{campaign_id}, Scenarios: {scenario_proposal_ids}")
    try:
        if not scenario_proposal_ids:
            return False, "No scenario proposal IDs provided for DM batching."

        campaign_details = await db.get_campaign(campaign_id)
        if not campaign_details:
            return False, f"Campaign C#{campaign_id} not found."

        # Get all proposal details for the current stage
        stage_proposals_details = []
        for p_id in scenario_proposal_ids:
            detail = await db.get_proposal(p_id)
            if detail and detail['campaign_id'] == campaign_id and detail['status'] == 'Voting':
                 options = await db.get_proposal_options(p_id)
                 detail['options_list'] = options if options else ["Yes", "No"]
                 stage_proposals_details.append(detail)
            else:
                print(f"WARN: send_batched_campaign_dms: Scenario P#{p_id} not suitable for DM (not found, wrong campaign, or not Voting). Skipping.")

        if not stage_proposals_details:
            return False, "No suitable (Voting status) scenarios found in the list for DM batching."

        # Get eligible voters for the campaign.
        # get_eligible_voters takes a proposal, but campaign eligibility might be broader or stored differently.
        # For now, let's assume get_eligible_voters with the first scenario gives us the campaign members.
        # This might need refinement if campaign enrollment is separate from general server eligibility.
        # A new db function like `db.get_campaign_enrolled_voters(campaign_id)` would be better.
        # Using a placeholder:
        # eligible_voters = await db.get_campaign_enrolled_user_ids(campaign_id) # Returns list of user_ids
        # For now, let's use get_eligible_voters with the first proposal in the batch as a proxy.
        # This assumes all scenarios in a campaign stage have the same eligibility criteria,
        # and that `get_eligible_voters` can correctly interpret campaign context if needed.

        # Placeholder: Ideally, get campaign-specific voters.
        # For now, using get_eligible_voters for the guild and assuming they are campaign voters if enrolled for tokens.
        # This part needs careful review of how campaign voter eligibility is determined.

        # Let's assume we have a way to get campaign voters:
        campaign_voter_members: List[discord.Member] = []
        enrolled_user_ids = await db.get_enrolled_voter_ids_for_campaign(campaign_id)
        for user_id in enrolled_user_ids:
            member = guild.get_member(user_id)
            if member and not member.bot:
                campaign_voter_members.append(member)

        if not campaign_voter_members:
            return True, "No enrolled (non-bot) voters found for Campaign C#{campaign_id} to send DMs to."

        # Dynamically import the DM sender from voting.py to avoid circular import at load time
        try:
            from voting import send_campaign_scenario_dms_to_user
        except ImportError:
            print("CRITICAL: Could not import send_campaign_scenario_dms_to_user from voting.py")
            return False, "Internal error: DM sending function not found."

        total_dms_attempted_users = 0
        total_dms_successful_users = 0

        for member_to_dm in campaign_voter_members:
            total_dms_attempted_users += 1
            try:
                # Fetch this user's current token balance for THIS campaign
                user_remaining_tokens = await db.get_user_remaining_tokens(campaign_id, member_to_dm.id)
                if user_remaining_tokens is None: # Should be enrolled by now
                    user_remaining_tokens = campaign_details.get('total_tokens_per_voter', 0)
                    print(f"WARN: User {member_to_dm.id} in C#{campaign_id} had no token record. Defaulting to campaign total: {user_remaining_tokens}")

                # Prepare list of (proposal_dict, options_list, campaign_id, user_current_tokens_for_campaign)
                # The user_current_tokens_for_campaign will be the same for all DMs in this batch for this user.
                scenario_data_for_this_user_batch = []
                for prop_detail in stage_proposals_details:
                    scenario_data_for_this_user_batch.append({
                        'proposal_dict': prop_detail, # Contains title, desc, id, mechanism, deadline, etc.
                        'options_list': prop_detail['options_list'],
                        'campaign_id': campaign_id,
                        'campaign_title': campaign_details.get('title', 'N/A'),
                        'user_initial_tokens_for_dm_batch': user_remaining_tokens
                    })

                if scenario_data_for_this_user_batch:
                    # Call the function in voting.py to send the batch of DMs
                    # This function in voting.py will loop and send individual DMs
                    dms_sent_for_user_successfully = await send_campaign_scenario_dms_to_user(member_to_dm, scenario_data_for_this_user_batch)
                    if dms_sent_for_user_successfully:
                        total_dms_successful_users += 1
                        # Record that invites were sent for these proposals to this user
                        for p_data in scenario_data_for_this_user_batch:
                            await db.add_voting_invite(p_data['proposal_dict']['proposal_id'], member_to_dm.id) # Mark invite sent
            except Exception as e_user_dm:
                print(f"ERROR sending batched DMs to user {member_to_dm.name} (ID: {member_to_dm.id}) for C#{campaign_id}: {e_user_dm}")
                traceback.print_exc()

        return True, f"Batched DMs for C#{campaign_id}: Attempted for {total_dms_attempted_users} users, successful for {total_dms_successful_users}."

    except Exception as e:
        print(f"CRITICAL ERROR in send_batched_campaign_dms for C#{campaign_id}: {e}")
        traceback.print_exc()
        return False, f"Internal error during batched DM preparation for C#{campaign_id}."

# Modify existing initiate_voting_for_proposal slightly if it might be called for a campaign scenario directly
# For now, assume it's for single proposals or the CampaignControlView will call the new batch function.

# Helper to get campaign voters (example, ideally from db.py)
# async def get_campaign_enrolled_voters(guild: discord.Guild, campaign_id: int) -> List[discord.Member]:
#     enrolled_user_ids = await db.get_enrolled_voter_ids_for_campaign(campaign_id)
#     members = []
#     for user_id in enrolled_user_ids:
#         member = guild.get_member(user_id)
#         if member and not member.bot: # Ensure member is in guild and not a bot
#             members.append(member)
#     return members

# Ensure other functions like format_vote_results, check_expired_proposals, etc. are below this


async def _update_campaign_control_panel_auto(campaign_id: int, bot_instance: commands.Bot) -> None:
    """Update the campaign control panel message after automatic progression."""
    try:
        campaign_data = await db.get_campaign(campaign_id)
        if not campaign_data:
            print(f"WARN: Cannot auto-update control panel for C#{campaign_id} - campaign not found")
            return

        guild = bot_instance.get_guild(campaign_data.get('guild_id'))
        if not guild:
            print(f"WARN: Cannot auto-update control panel for C#{campaign_id} - guild not found")
            return

        campaign_mgmt_channel_name = utils.CHANNELS.get("campaign_management", "campaign-management")
        campaign_mgmt_channel = discord.utils.get(guild.text_channels, name=campaign_mgmt_channel_name)
        if not campaign_mgmt_channel:
            print(f"WARN: Cannot auto-update control panel for C#{campaign_id} - campaign management channel not found")
            return

        control_message_id = campaign_data.get('control_message_id')
        if not control_message_id:
            print(f"WARN: Cannot auto-update control panel for C#{campaign_id} - no control message ID stored")
            return

        try:
            control_message = await campaign_mgmt_channel.fetch_message(control_message_id)
        except discord.NotFound:
            print(f"WARN: Control message {control_message_id} for C#{campaign_id} not found")
            return
        except discord.HTTPException as e:
            print(f"ERROR: Failed to fetch control message for C#{campaign_id}: {e}")
            return

        from proposals import CampaignControlView  # local import to avoid circular
        control_view = CampaignControlView(campaign_id, bot_instance)
        await control_view.update_button_states()

        creator = guild.get_member(campaign_data.get('creator_id'))

        embed_title = f"Campaign Management: '{campaign_data['title']}' (ID: C#{campaign_id})"
        creator_text = creator.mention if creator else f"ID: {campaign_data['creator_id']}"
        embed_description = f"**Creator:** {creator_text}\n"
        embed_description += f"**Description:** {campaign_data['description'] or 'Not provided.'}\n"
        embed_description += f"**Total Scenarios Expected:** {campaign_data['num_expected_scenarios']}\n"
        embed_description += f"**Currently Defined:** {campaign_data['current_defined_scenarios']}"

        new_color = discord.Color.blue()
        if campaign_data['status'] == 'active':
            new_color = discord.Color.green()
        elif campaign_data['status'] == 'completed':
            new_color = discord.Color.gold()
        elif campaign_data['status'] == 'setup':
            new_color = discord.Color.light_grey()

        updated_embed = discord.Embed(
            title=embed_title,
            description=embed_description,
            color=new_color,
        )
        updated_embed.add_field(name="Status", value=campaign_data['status'].title(), inline=True)
        updated_embed.set_footer(text=f"Last updated: {datetime.utcnow().strftime('%Y-%m-%d %H:%M UTC')}")

        await control_message.edit(embed=updated_embed, view=control_view)
        print(f"DEBUG: Auto-updated control panel for C#{campaign_id}")

    except Exception as e:
        print(f"ERROR: Failed to auto-update campaign control panel for C#{campaign_id}: {e}")
        traceback.print_exc()<|MERGE_RESOLUTION|>--- conflicted
+++ resolved
@@ -860,7 +860,6 @@
             bot_instance = None
             guild = None
             try:
-<<<<<<< HEAD
                 # Get all proposals for this campaign
                 campaign_proposals = await db.get_proposals_by_campaign_id(campaign_id, guild_id=guild.id)
                 
@@ -899,24 +898,7 @@
                         print(f"ERROR: Failed to auto-start queued scenarios in C#{campaign_id}: {e_auto_start}")
                         import traceback
                         traceback.print_exc()
-=======
-                import main
-                bot_instance = getattr(main, 'bot', None)
-                if bot_instance and guild_id:
-                    guild = bot_instance.get_guild(guild_id)
-            except Exception as e_bot:
-                print(f"WARN: Could not obtain bot instance or guild for campaign auto-progression: {e_bot}")
-
-            try:
-                # Fetch fresh campaign and scenario data
-                campaign = await db.get_campaign(campaign_id)
-                campaign_proposals = await db.get_proposals_by_campaign_id(campaign_id, guild_id=guild_id)
-
-                # Detect if any scenarios are currently voting
-                active_voting_scenarios = [p for p in campaign_proposals if p['status'] == 'Voting']
-                if active_voting_scenarios:
-                    print(f"DEBUG: Active voting scenarios present in C#{campaign_id}; skipping auto-progression")
->>>>>>> 519aa63c
+
                 else:
                     closed_scenarios = [
                         p for p in campaign_proposals if p['status'] in ['Closed', 'Passed', 'Failed']
