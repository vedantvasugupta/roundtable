--- conflicted
+++ resolved
@@ -1232,11 +1232,8 @@
     options_text = ", ".join(
         [f"`{opt}`" for opt in options]) if options else "No options defined."
 
-<<<<<<< HEAD
     if mechanism in ["plurality"]:
-=======
-    if mechanism == "plurality":
->>>>>>> a66b6dca
+
         instructions += f"Format: `!vote <proposal_id> <option>`\nChoose *one* option.\nAvailable options: {options_text}"
 
     elif mechanism in ["borda", "runoff", "condorcet"]:
