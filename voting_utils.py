import asyncio
import datetime
import json
import traceback
from datetime import datetime, timezone
from typing import Any, Dict, List, Optional, Tuple, TYPE_CHECKING, Union

import discord
from discord.ext import commands

import db  # Assuming db can be imported here
import utils

# Import CHANNELS from utils
from utils import CHANNELS

# Import functions/classes from voting and proposals only if strictly necessary and non-circular
# Avoid importing the whole module if only specific items are needed.
# For example, formatting functions might need proposal data structures.
# extract_options_from_description is needed here for fallback, so import it.
# create_progress_bar is needed for formatting results, so import it from utils.
# Used as fallback for options
from db import get_proposal_options
# Used for formatting output
from utils import (
    create_progress_bar,
    extract_options_from_description,
    format_time_remaining,
    get_ordinal_suffix,
)

if TYPE_CHECKING:
    from proposals import CampaignControlView

# ========================
# 🔹 VOTING MECHANISMS (COUNTING LOGIC)
# ========================
# Keep these here, they implement the counting logic for *non-abstain* votes.


class PluralityVoting:
    @staticmethod
    def count_votes(votes: List[Dict], options: List[str], hyperparameters: Optional[Dict[str, Any]] = None):
        """Counts votes for Plurality voting, considering token investments and hyperparameters."""
        if hyperparameters is None: hyperparameters = {}

        results = {option: {'raw_votes': 0, 'weighted_votes': 0} for option in options}
        total_raw_votes = 0
        total_weighted_votes = 0

        for vote_record in votes: # vote_record is a dict from db.get_proposal_votes
            vote_data = vote_record.get('vote_data') # This is the JSON string from DB
            if isinstance(vote_data, str):
                try:
                    vote_data = json.loads(vote_data)
                except json.JSONDecodeError:
                    print(f"WARNING: Could not decode vote_data JSON: {vote_data}. Skipping vote.")
                    continue

            if not isinstance(vote_data, dict):
                print(f"WARNING: Expected dict for parsed vote_data. Got {type(vote_data)}. Vote: {vote_record}")
                continue

            chosen_option = vote_data.get('option')
            if chosen_option is None or not isinstance(chosen_option, str) or chosen_option not in results:
                print(f"WARNING: Invalid or missing option in vote_data: {chosen_option}. Valid: {options}. Vote: {vote_record}")
                continue

            # Get tokens_invested from the main vote_record (it's a direct column now)
            tokens = vote_record.get('tokens_invested')
            vote_weight = tokens if tokens is not None and tokens > 0 else 1

            results[chosen_option]['raw_votes'] += 1
            results[chosen_option]['weighted_votes'] += vote_weight
            total_raw_votes += 1
            total_weighted_votes += vote_weight

        # Sort by weighted_votes for winner determination
        # Results structure: {option: {'raw_votes': X, 'weighted_votes': Y}}
        # Convert to list of tuples for sorting: (option, {'raw_votes': X, 'weighted_votes': Y})
        sorted_results_detailed = sorted(results.items(), key=lambda item: item[1]['weighted_votes'], reverse=True)

        # For external presentation, often a simpler list of (option, weighted_vote_count) is useful.
        # The main `calculate_results` can decide the final output format.
        # Here, we'll determine winner based on weighted_votes.

        winner = None
        reason_for_no_winner = None

        if total_weighted_votes > 0 and sorted_results_detailed:
            top_option_name, top_option_details = sorted_results_detailed[0]
            top_option_weighted_votes = top_option_details['weighted_votes']

            winning_threshold_config = hyperparameters.get('winning_threshold_percentage')
            if winning_threshold_config is not None:
                try:
                    threshold_percentage_value = float(winning_threshold_config)
                    if not (0 <= threshold_percentage_value <= 100):
                        reason_for_no_winner = "Invalid threshold configuration (0-100 required)."
                        # Fallback to simple majority on total_weighted_votes
                        if top_option_weighted_votes > total_weighted_votes / 2:
                            winner = top_option_name
                        elif len(sorted_results_detailed) > 1 and sorted_results_detailed[1][1]['weighted_votes'] == top_option_weighted_votes:
                            reason_for_no_winner = "Tie (simple majority fallback)."
                        else:
                            reason_for_no_winner = "No majority (simple majority fallback)."
                    else:
                        required_weighted_votes = (threshold_percentage_value / 100.0) * total_weighted_votes
                        if top_option_weighted_votes >= required_weighted_votes: # Use >= for threshold
                            # Check for ties at this threshold
                            tied_winners = [name for name, details in sorted_results_detailed if details['weighted_votes'] == top_option_weighted_votes and details['weighted_votes'] >= required_weighted_votes]
                            if len(tied_winners) == 1:
                                winner = top_option_name
                            else:
                                winner = None # Explicitly no single winner if tie at threshold
                                reason_for_no_winner = f"Tie between {len(tied_winners)} options at threshold."
                        else:
                            reason_for_no_winner = f"Threshold of {threshold_percentage_value}% not met. Top option: { (top_option_weighted_votes / total_weighted_votes * 100) if total_weighted_votes > 0 else 0 :.2f}%."
                            if len(sorted_results_detailed) > 1 and sorted_results_detailed[1][1]['weighted_votes'] == top_option_weighted_votes:
                                reason_for_no_winner += " (Tie for highest votes)"
                except ValueError:
                    reason_for_no_winner = "Invalid threshold format."
                    # Fallback logic as above
                    if top_option_weighted_votes > total_weighted_votes / 2:
                        winner = top_option_name
                    elif len(sorted_results_detailed) > 1 and sorted_results_detailed[1][1]['weighted_votes'] == top_option_weighted_votes:
                        reason_for_no_winner = "Tie (simple majority fallback)."
                    else:
                        reason_for_no_winner = "No majority (simple majority fallback)."
            else: # Simple majority based on weighted votes
                if top_option_weighted_votes > total_weighted_votes / 2:
                    winner = top_option_name
                elif len(sorted_results_detailed) > 1 and sorted_results_detailed[1][1]['weighted_votes'] == top_option_weighted_votes: # Tie for top
                    reason_for_no_winner = "Tie (simple majority)."
                else:
                    reason_for_no_winner = "No majority (simple majority)."
        elif not sorted_results_detailed or total_weighted_votes == 0:
            reason_for_no_winner = "No effective votes cast."

        return {
            'mechanism': 'plurality',
            'results_detailed': sorted_results_detailed, # [(option, {'raw_votes': X, 'weighted_votes': Y}), ...]
            'winner': winner,
            'total_raw_votes': total_raw_votes,
            'total_weighted_votes': total_weighted_votes,
            'reason_for_no_winner': reason_for_no_winner if winner is None else None
        }

    @staticmethod
    def get_description():
        return "Each voter selects one option. The option with the most votes wins."

    @staticmethod
    def get_vote_instructions():
        # Instructions are now generated in voting.py's get_voting_instructions
        return "Instructions defined in voting.py"


class BordaCount:
    """Borda count voting system - gives points based on rankings"""

    @staticmethod
    def count_votes(votes: List[Dict], options: List[str], hyperparameters: Optional[Dict[str, Any]] = None):
        """Counts Borda votes, applying token weighting."""
        # options provided by calculate_results are the definitive list of valid options for the proposal
        points = {option: {'raw_score': 0, 'weighted_score': 0} for option in options}
        all_options_actually_ranked = set() # To track options that received any ranking
        total_raw_ranking_sets = 0 # Number of voters who submitted valid rankings
        total_weighted_ranking_power = 0 # Sum of tokens from voters who submitted valid rankings

        for vote_record in votes:
            vote_data_str = vote_record.get('vote_data')
            try:
                vote_data = json.loads(vote_data_str) if isinstance(vote_data_str, str) else vote_data_str
            except json.JSONDecodeError:
                print(f"WARNING: Borda: Could not decode vote_data JSON: {vote_data_str}. Vote: {vote_record}")
                continue

            if not isinstance(vote_data, dict) or not isinstance(vote_data.get('rankings'), list):
                print(f"WARNING: Borda: Invalid vote_data structure or missing rankings. Vote: {vote_record}")
                continue

            rankings = [r for r in vote_data['rankings'] if isinstance(r, str) and r in options]
            if not rankings: # Skip if no valid rankings provided for known options
                continue

            vote_weight = vote_record.get('tokens_invested', 1) # Default to 1 if no tokens
            if vote_weight is None or vote_weight < 0: vote_weight = 1 # Ensure positive weight

            total_raw_ranking_sets += 1
            total_weighted_ranking_power += vote_weight

            num_ranked_options_by_voter = len(rankings)
            for i, ranked_option in enumerate(rankings):
                # Standard Borda: k points for 1st, k-1 for 2nd, ..., 1 for kth (if k options ranked by voter)
                # Or, N-1 for 1st, N-2 for 2nd, ..., 0 for Nth (if N total options, voter ranks all)
                # We use: (num_ranked_options_by_voter - 1) - i points for the option at index i
                # This means the first choice gets (num_ranked_options_by_voter - 1) points, last gets 0.
                # This handles partial rankings correctly.
                score_for_this_rank = (num_ranked_options_by_voter - 1) - i

                points[ranked_option]['raw_score'] += score_for_this_rank
                points[ranked_option]['weighted_score'] += score_for_this_rank * vote_weight
                all_options_actually_ranked.add(ranked_option)

        # Ensure all official options are in the results, even if they got 0 score.
        # The initial `points` dict already does this.

        sorted_results_detailed = sorted(points.items(), key=lambda item: item[1]['weighted_score'], reverse=True)

        winner = None
        reason_for_no_winner = None
        if total_weighted_ranking_power > 0 and sorted_results_detailed:
            top_option_name, top_option_details = sorted_results_detailed[0]
            if top_option_details['weighted_score'] > 0: # Must have some positive score
                # Check for ties for the top score
                tied_winners = [name for name, details in sorted_results_detailed if details['weighted_score'] == top_option_details['weighted_score']]
                if len(tied_winners) == 1:
                    winner = top_option_name
                else:
                    reason_for_no_winner = f"Tie for highest score among {len(tied_winners)} options."
            else:
                reason_for_no_winner = "No option received a positive weighted score."
        else:
            reason_for_no_winner = "No effective votes or rankings cast."

        return {
            'mechanism': 'borda',
            'results_detailed': sorted_results_detailed, # (option, {'raw_score': X, 'weighted_score': Y})
            'winner': winner,
            'total_raw_vote_sets': total_raw_ranking_sets, # Renamed for clarity
            'total_weighted_vote_power': total_weighted_ranking_power, # Renamed for clarity
            'reason_for_no_winner': reason_for_no_winner if winner is None else None,
            'options_ranked': list(all_options_actually_ranked) # List options that got any rank
        }

    @staticmethod
    def get_description():
        return "Voters rank options. Points are assigned based on rank (more for higher ranks). Option with most points wins."

    @staticmethod
    def get_vote_instructions():
        # Instructions are now generated in voting.py's get_voting_instructions
        return "Instructions defined in voting.py"


class ApprovalVoting:
    """Approval voting system"""

    @staticmethod
    def count_votes(votes: List[Dict], options: List[str], hyperparameters: Optional[Dict[str, Any]] = None):
        """Counts approval votes, applying token weighting."""
        results = {option: {'raw_approvals': 0, 'weighted_approvals': 0} for option in options}
        total_raw_voters = 0 # Number of unique voters who cast effective (approval) votes
        total_weighted_voting_power = 0 # Sum of tokens from these voters

        for vote_record in votes:
            vote_data_str = vote_record.get('vote_data')
            try:
                vote_data = json.loads(vote_data_str) if isinstance(vote_data_str, str) else vote_data_str
            except json.JSONDecodeError:
                print(f"WARNING: Approval: Could not decode vote_data JSON: {vote_data_str}. Vote: {vote_record}")
                continue

            if not isinstance(vote_data, dict) or not isinstance(vote_data.get('approved'), list):
                print(f"WARNING: Approval: Invalid vote_data structure or missing approved list. Vote: {vote_record}")
                continue

            approved_options_by_voter = [opt for opt in vote_data['approved'] if isinstance(opt, str) and opt in options]
            if not approved_options_by_voter: # Skip if voter approved no valid options
                continue

            vote_weight = vote_record.get('tokens_invested', 1)
            if vote_weight is None or vote_weight < 0: vote_weight = 1

            total_raw_voters += 1
            total_weighted_voting_power += vote_weight

            for approved_option in approved_options_by_voter:
                results[approved_option]['raw_approvals'] += 1
                results[approved_option]['weighted_approvals'] += vote_weight

        sorted_results_detailed = sorted(results.items(), key=lambda item: item[1]['weighted_approvals'], reverse=True)

        winner = None # Approval voting often doesn't declare a single winner unless specific rules (e.g. fixed number of winners)
        reason_for_no_winner = "Approval voting typically highlights all approved options above a threshold, not a single winner unless specified by other rules."
        # For simplicity, we can declare the one with most weighted approvals as a primary 'winner' if desired.
        # Or, list all options that meet a certain approval percentage if a hyperparameter for that exists.

        # Let's find the option(s) with the most weighted approvals.
        # If there are any votes at all.
        if total_weighted_voting_power > 0 and sorted_results_detailed and sorted_results_detailed[0][1]['weighted_approvals'] > 0:
            top_option_name, top_option_details = sorted_results_detailed[0]
            max_weighted_approvals = top_option_details['weighted_approvals']

            potential_winners = [name for name, details in sorted_results_detailed if details['weighted_approvals'] == max_weighted_approvals]

            if len(potential_winners) == 1:
                winner = potential_winners[0]
                reason_for_no_winner = None # Clear reason if single winner
            else:
                winner = None # Multiple tied for top
                reason_for_no_winner = f"Tie for most approvals among {len(potential_winners)} options."
        elif total_weighted_voting_power == 0:
            reason_for_no_winner = "No effective votes cast."
        else: # votes cast, but top option has 0 weighted approvals (shouldn't happen if validation is correct)
             reason_for_no_winner = "No option received any approvals."

        return {
            'mechanism': 'approval',
            'results_detailed': sorted_results_detailed, # (option, {'raw_approvals': X, 'weighted_approvals': Y})
            'winner': winner, # Can be None if tied or no approvals
            'total_raw_voters': total_raw_voters,
            'total_weighted_voting_power': total_weighted_voting_power,
            'reason_for_no_winner': reason_for_no_winner
        }

    @staticmethod
    def get_description():
        return "Voters can approve of (vote for) as many options as they like. The option(s) with the most approval wins."

    @staticmethod
    def get_vote_instructions():
        # Instructions are now generated in voting.py's get_voting_instructions
        return "Instructions defined in voting.py"


class RunoffVoting:
    """Instant runoff voting system"""

    @staticmethod
    def count_votes(votes: List[Dict], options: List[str], hyperparameters: Optional[Dict[str, Any]] = None):
        """Counts Instant Runoff Voting (IRV) votes, applying token weighting."""

        processed_ballots = []
        for vote_record in votes:
            vote_data_str = vote_record.get('vote_data')
            try:
                vote_data = json.loads(vote_data_str) if isinstance(vote_data_str, str) else vote_data_str
            except json.JSONDecodeError:
                print(f"WARNING: Runoff: Could not decode vote_data JSON: {vote_data_str}. Vote: {vote_record}")
                continue

            if not isinstance(vote_data, dict) or not isinstance(vote_data.get('rankings'), list):
                print(f"WARNING: Runoff: Invalid vote_data or missing rankings. Vote: {vote_record}")
                continue

            # Filter rankings to valid, known options & maintain order
            current_rankings = [opt for opt in vote_data['rankings'] if isinstance(opt, str) and opt in options]
            if not current_rankings:
                continue # Voter ranked no valid options

            vote_weight = vote_record.get('tokens_invested', 1)
            if vote_weight is None or vote_weight < 0: vote_weight = 1

            processed_ballots.append({'original_rankings': list(current_rankings), 'current_rankings': list(current_rankings), 'weight': vote_weight, 'exhausted': False})

        if not processed_ballots:
            return {'mechanism': 'runoff', 'winner': None, 'reason_for_no_winner': 'No valid ballots cast.', 'rounds_detailed': [], 'total_raw_ballots': 0, 'total_weighted_ballot_power': 0}

        active_options = set(options)
        round_details_history = []
        total_raw_ballots_submitted = len(processed_ballots)
        total_weighted_ballot_power_submitted = sum(b['weight'] for b in processed_ballots)

        for round_num in range(1, len(options) + 1): # Max rounds = number of options
            current_round_weighted_votes = {opt: 0 for opt in active_options}
            current_round_raw_ballots = {opt: 0 for opt in active_options}
            active_ballots_in_round = 0
            weighted_ballot_power_in_round = 0

            for ballot in processed_ballots:
                if ballot['exhausted']:
                    continue

                found_preference_in_round = False
                for pref_opt in ballot['current_rankings']:
                    if pref_opt in active_options:
                        current_round_weighted_votes[pref_opt] += ballot['weight']
                        current_round_raw_ballots[pref_opt] += 1
                        active_ballots_in_round +=1
                        weighted_ballot_power_in_round += ballot['weight']
                        found_preference_in_round = True
                        break # Count only the highest active preference
                if not found_preference_in_round:
                    ballot['exhausted'] = True # Ballot has no more active options to transfer to

            round_summary = {
                'round_number': round_num,
                'weighted_votes_per_option': dict(current_round_weighted_votes),
                'raw_ballots_per_option': dict(current_round_raw_ballots),
                'active_options_in_round': list(active_options),
                'exhausted_ballots_this_round': sum(1 for b in processed_ballots if b['exhausted'] and not any(rd['exhausted_ballots_this_round'] == sum(1 for b_prev in processed_ballots if b_prev['exhausted']) for rd in round_details_history)) # Crude check for new exhaustions
            }
            round_details_history.append(round_summary)

            if not active_options or weighted_ballot_power_in_round == 0: # No more votes to count or options left
                break

            # Check for winner (majority of weighted votes in this round)
            # Majority threshold is based on non-exhausted, weighted ballot power in this round
            majority_threshold = weighted_ballot_power_in_round / 2.0
            sorted_candidates_this_round = sorted(current_round_weighted_votes.items(), key=lambda x: x[1], reverse=True)

            if sorted_candidates_this_round[0][1] > majority_threshold:
                winner = sorted_candidates_this_round[0][0]
                return {
                    'mechanism': 'runoff',
                    'winner': winner,
                    'reason_for_no_winner': None,
                    'rounds_detailed': round_details_history,
                    'total_raw_ballots': total_raw_ballots_submitted,
                    'total_weighted_ballot_power': total_weighted_ballot_power_submitted
                }

            if len(active_options) <= 1: # Should have been caught by majority or no votes
                break # Should not happen if logic is correct, but a safeguard

            # Elimination: find candidate(s) with fewest weighted_votes in this round
            if not sorted_candidates_this_round: break # No candidates somehow
            min_votes_this_round = sorted_candidates_this_round[-1][1]
            to_eliminate_this_round = {opt for opt, count in current_round_weighted_votes.items() if count == min_votes_this_round}

            # If all remaining candidates are tied, it's a tie (no single winner)
            if len(to_eliminate_this_round) == len(active_options):
                return {
                    'mechanism': 'runoff',
                    'winner': None,
                    'reason_for_no_winner': f"Tie among all {len(active_options)} remaining options.",
                    'rounds_detailed': round_details_history,
                    'total_raw_ballots': total_raw_ballots_submitted,
                    'total_weighted_ballot_power': total_weighted_ballot_power_submitted
                }

            for opt_to_eliminate in to_eliminate_this_round:
                if opt_to_eliminate in active_options: # Ensure it hasn't been removed by mistake
                    active_options.remove(opt_to_eliminate)
                    # For ballots whose top current preference was eliminated, their rankings need re-evaluation in next round
                    # No need to explicitly modify ballot['current_rankings'] here; the loop for pref_opt will naturally skip eliminated ones.

        # If loop finishes without a majority winner (e.g. all remaining options eliminated due to tie for last)
        # Or if down to one active option but it didn't cross majority (e.g. due to exhausted ballots)
        if len(active_options) == 1:
             # If only one option remains, it's the winner by default of IRV process, even if not majority of initial total power.
            winner = list(active_options)[0]
            return {
                    'mechanism': 'runoff',
                    'winner': winner,
                    'reason_for_no_winner': None,
                    'rounds_detailed': round_details_history,
                    'total_raw_ballots': total_raw_ballots_submitted,
                    'total_weighted_ballot_power': total_weighted_ballot_power_submitted
                }

        return {
            'mechanism': 'runoff',
            'winner': None,
            'reason_for_no_winner': 'Could not determine a winner after all rounds (e.g., unbreakable tie or all ballots exhausted before majority).',
            'rounds_detailed': round_details_history,
            'total_raw_ballots': total_raw_ballots_submitted,
            'total_weighted_ballot_power': total_weighted_ballot_power_submitted
        }

    @staticmethod
    def get_description():
        return "Voters rank options. If no majority, lowest-ranked option is eliminated & votes transfer until one has a majority."

    @staticmethod
    def get_vote_instructions():
        # Instructions are now generated in voting.py's get_voting_instructions
        return "Instructions defined in voting.py"



class CondorcetMethod:
    """Condorcet method based on pairwise comparisons"""

    @staticmethod
    def count_votes(votes: List[Dict], options: List[str], hyperparameters: Optional[Dict[str, Any]] = None):
        """Counts Condorcet votes using weighted pairwise comparisons."""
        if hyperparameters is None:
            hyperparameters = {}

        pairwise_matrix = {a: {b: 0 for b in options if b != a} for a in options}
        total_raw_ballots = 0
        total_weighted_ballot_power = 0

        for vote_record in votes:
            vote_data_str = vote_record.get('vote_data')
            try:
                vote_data = json.loads(vote_data_str) if isinstance(vote_data_str, str) else vote_data_str
            except json.JSONDecodeError:
                print(f"WARNING: Condorcet: Could not decode vote_data JSON: {vote_data_str}. Vote: {vote_record}")
                continue

            if not isinstance(vote_data, dict) or not isinstance(vote_data.get('rankings'), list):
                print(f"WARNING: Condorcet: Invalid vote_data structure or missing rankings. Vote: {vote_record}")
                continue

            rankings = [r for r in vote_data['rankings'] if isinstance(r, str) and r in options]
            if not rankings:
                continue

            weight = vote_record.get('tokens_invested', 1)
            if weight is None or weight < 0:
                weight = 1

            total_raw_ballots += 1
            total_weighted_ballot_power += weight

            rank_order = {opt: idx for idx, opt in enumerate(rankings)}
            default_rank = len(options)

            for i in range(len(options)):
                for j in range(i + 1, len(options)):
                    a = options[i]
                    b = options[j]
                    rank_a = rank_order.get(a, default_rank)
                    rank_b = rank_order.get(b, default_rank)
                    if rank_a < rank_b:
                        pairwise_matrix[a][b] += weight
                    elif rank_b < rank_a:
                        pairwise_matrix[b][a] += weight
                    # Ties contribute nothing

        winner = None
        for option in options:
            beats_all = True
            for opponent in options:
                if option == opponent:
                    continue
                if pairwise_matrix[option].get(opponent, 0) <= pairwise_matrix[opponent].get(option, 0):
                    beats_all = False
                    break
            if beats_all:
                winner = option
                break

        reason_for_no_winner = None if winner else "No Condorcet winner (cycle or tie)."

        return {
            'mechanism': 'condorcet',
            'pairwise_matrix': pairwise_matrix,
            'winner': winner,
            'reason_for_no_winner': reason_for_no_winner if not winner else None,
            'total_raw_ballots': total_raw_ballots,
            'total_weighted_ballot_power': total_weighted_ballot_power
        }

    @staticmethod
    def get_description():
        return "Compares options head-to-head; an option that beats every other wins."

    @staticmethod
    def get_vote_instructions():
        # Instructions are now generated in voting.py's get_voting_instructions
        return "Instructions defined in voting.py"
def get_voting_mechanism(mechanism_name: str):
    """Returns the appropriate voting mechanism class based on name"""
    mechanisms = {
        "plurality": PluralityVoting,
        "borda": BordaCount,
        "approval": ApprovalVoting,
        "runoff": RunoffVoting,
        "condorcet": CondorcetMethod
    }
    return mechanisms.get(mechanism_name.lower())


async def calculate_results(proposal_id: int) -> Optional[Dict]:
    """Calculates the results for a given proposal, handling token weighting for campaigns."""
    try:
        proposal = await db.get_proposal(proposal_id)
        if not proposal:
            print(f"ERROR: Proposal {proposal_id} not found for calculating results.")
            return None

        all_db_votes = await db.get_proposal_votes(proposal_id) # Assumed to fetch tokens_invested
        if all_db_votes is None: # Check if fetch failed or returned None
            print(f"ERROR: Failed to fetch votes for proposal {proposal_id}.")
            return None # Or handle as empty list if appropriate

        # Separate abstain votes. Abstain votes have vote_record.is_abstain = True (or 1)
        # The `vote_data` (JSON) for abstain might be empty or indicate abstain.
        # The crucial part is the `is_abstain` column from the `votes` table.
        abstain_votes_records = [v for v in all_db_votes if v.get('is_abstain')]
        effective_vote_records = [v for v in all_db_votes if not v.get('is_abstain')]

        num_abstain_votes = len(abstain_votes_records)
        # Tokens invested in abstain votes might be relevant for auditing, but not for winner calculation.
        tokens_in_abstain = sum(v.get('tokens_invested', 0) for v in abstain_votes_records if v.get('tokens_invested'))

        options_from_db = await db.get_proposal_options(proposal_id)
        if not options_from_db:
            # Fallback: Try to extract from description - this might be less reliable
            options_from_db = extract_options_from_description(proposal.get('description', ''))
            if not options_from_db: # Ultimate fallback if still no options
                options_from_db = ["Yes", "No"]
                print(f"WARNING: P#{proposal_id} No options in DB or description. Defaulting to Yes/No.")

        options = options_from_db # Use the determined options list

        mechanism_name = proposal.get('voting_mechanism', 'plurality').lower()
        hyperparameters = proposal.get('hyperparameters') # This should be a dict
        if isinstance(hyperparameters, str): # Guard against stored as string
            try: hyperparameters = json.loads(hyperparameters)
            except json.JSONDecodeError: hyperparameters = {}
        elif hyperparameters is None: hyperparameters = {}

        results_summary = None
        mechanism_module = get_voting_mechanism(mechanism_name)

        if mechanism_module:
            # Pass effective_vote_records (which include tokens_invested directly)
            # The count_votes method of the mechanism will handle the weighting.
            results_summary = mechanism_module.count_votes(effective_vote_records, options, hyperparameters)
        else:
            print(f"ERROR: Unknown voting mechanism: {mechanism_name} for P#{proposal_id}")
            return None

        if results_summary:
            results_summary['proposal_id'] = proposal_id
            results_summary['num_abstain_votes'] = num_abstain_votes
            results_summary['tokens_in_abstain_votes'] = tokens_in_abstain # Add for info
            results_summary['options_used_for_tally'] = options # Record what options were used

            # Determine final status based on winner/reason
            final_status = "Unknown"
            if results_summary.get('winner'):
                final_status = "Passed"  # Or more specific like "Winner: [Name]"
            elif results_summary.get('reason_for_no_winner') == "Tie":  # Needs exact match for "Tie" reason
                final_status = "Tied"
            elif results_summary.get('reason_for_no_winner'):
                final_status = "Failed"  # Generic fail if no winner and not a specific tie
            else:
                total_weighted = (
                    results_summary.get('total_weighted_votes')
                    or results_summary.get('total_weighted_vote_power')
                    or results_summary.get('total_weighted_ballot_power')
                    or 0
                )
                if total_weighted == 0 and num_abstain_votes == 0:
                    final_status = "No Votes"
                elif total_weighted == 0 and num_abstain_votes > 0:
                    final_status = "Abstained"

            results_summary['final_status_derived'] = final_status

        return results_summary

    except Exception as e:
        print(f"CRITICAL ERROR calculating results for P#{proposal_id}: {e}")
        import traceback
        traceback.print_exc()
        return None


async def format_vote_results(results: Dict, proposal: Dict) -> discord.Embed:
    """Format vote results into a Discord embed with enhanced visuals"""
    proposal_id = proposal.get('proposal_id') or proposal.get(
        'id')  # Use .get() for safety
    print(
        f"DEBUG: Formatting results for proposal #{proposal_id}")
    mechanism = results.get('mechanism', 'Unknown').lower()
    total_votes_cast = results.get('total_votes', 0)
    color = discord.Color.light_grey()  # Default to grey

    embed = discord.Embed(
        title=f"📊 Results for Proposal #{proposal_id}",
        description=f"**{proposal.get('title', 'Untitled')}**\n\n{proposal.get('description', '')[:200]}...",
        color=color
    )

    # Add proposal metadata
    embed.add_field(name="Voting Mechanism", value=mechanism.title(), inline=True)
    embed.add_field(name="Total Votes", value=str(total_votes_cast), inline=True)
    embed.add_field(name="Abstain Votes", value=str(results.get('num_abstain_votes', 0)), inline=True)
    embed.add_field(name="Tokens in Abstain", value=str(results.get('tokens_in_abstain_votes', 0)), inline=True)
    embed.add_field(name="Options Used", value=", ".join(results.get('options_used_for_tally', [])), inline=False)

    # Add results
    if results.get('winner'):
        embed.add_field(name="Winner", value=results.get('winner'), inline=True)
        embed.add_field(name="Reason", value=results.get('reason_for_no_winner'), inline=True)
    else:
        embed.add_field(name="No Winner", value=results.get('reason_for_no_winner'), inline=True)

    # Add mechanism-specific details
    if mechanism == 'plurality':
        embed.add_field(name="Winning Threshold", value=f"{results.get('winning_threshold_percentage', 'N/A')}% of weighted votes", inline=True)
        embed.add_field(name="Total Weighted Votes", value=str(results.get('total_weighted_votes', 0)), inline=True)
        embed.add_field(name="Vote Counts (Weighted)", value="\n".join([f"• {option}: {details['weighted_votes']:.2f} ({details['raw_votes']} raw)" for option, details in results['results_detailed']]), inline=False)
    elif mechanism == 'borda':
        embed.add_field(name="Total Raw Vote Sets", value=str(results.get('total_raw_vote_sets', 0)), inline=True)
        embed.add_field(name="Total Weighted Vote Power", value=str(results.get('total_weighted_vote_power', 0)), inline=True)
        embed.add_field(name="Borda Scores (Weighted)", value="\n".join([f"• {option}: {details['weighted_score']:.2f} ({details['raw_score']} raw)" for option, details in results['results_detailed']]), inline=False)
    elif mechanism == 'approval':
        embed.add_field(name="Total Raw Voters", value=str(results.get('total_raw_voters', 0)), inline=True)
        embed.add_field(name="Total Weighted Voting Power", value=str(results.get('total_weighted_voting_power', 0)), inline=True)
        embed.add_field(name="Approval Counts (Weighted)", value="\n".join([f"• {option}: {details['weighted_approvals']:.2f} ({details['raw_approvals']} raw)" for option, details in results['results_detailed']]), inline=False)
    elif mechanism == 'runoff':
        embed.add_field(name="Rounds Conducted", value=str(len(results.get('rounds_detailed', []))), inline=True)
        embed.add_field(name="Total Raw Ballots", value=str(results.get('total_raw_ballots', 0)), inline=True)
        embed.add_field(name="Total Weighted Ballot Power", value=str(results.get('total_weighted_ballot_power', 0)), inline=True)
        embed.add_field(name="Round Details", value="\n".join([f"**Round {round_num}**\n" + round_text for round_num, round_text in enumerate(results['rounds_detailed'], 1)]), inline=False)
    elif mechanism == 'condorcet':
        pairwise_matrix = results.get('pairwise_results', {}) or results.get('pairwise_matrix', {})
        pairwise_lines = []
        for option, opponents in pairwise_matrix.items():
            matchups = ", ".join([f"{opp}:{res}" for opp, res in opponents.items()])
            pairwise_lines.append(f"{option} -> {matchups}")
        pairwise_text = "\n".join(pairwise_lines) if pairwise_lines else "No pairwise data available"
        embed.add_field(name="Pairwise Matchups", value=pairwise_text, inline=False)
        if results.get('condorcet_winner'):
            embed.add_field(name="Condorcet Verdict", value=f"Winner: {results['condorcet_winner']}", inline=True)
        else:
            embed.add_field(name="Condorcet Verdict", value="No Condorcet winner (cycle detected)", inline=True)


    # Add footer
    embed.set_footer(text=f"Results for Proposal #{proposal_id} | Calculated at {datetime.now().strftime('%Y-%m-%d %H:%M UTC')}")
    return embed


async def check_expired_proposals() -> List[Dict]:
    """Check for proposals with expired deadlines, close them, and return the list of closed proposals."""
    try:
        # Get all active proposals with expired deadlines
        expired_proposals = await db.get_expired_proposals()

        closed_proposals = []
        for proposal in expired_proposals:
            try:
                print(
                    f"TASK: Closing expired proposal #{proposal['proposal_id']}: {proposal['title']}")

                # Close the proposal and calculate results
                # This function will update status and store results internally
                results = await close_proposal(proposal['proposal_id'])

                if results:
                    # Add the proposal (with updated status) to the list for announcement
                    updated_proposal = await db.get_proposal(proposal['proposal_id'])
                    if updated_proposal:
                        closed_proposals.append(updated_proposal)
                        print(
                            f"TASK: Successfully closed proposal #{proposal['proposal_id']} and added to announcement list.")
                    else:
                        print(f"WARNING: Proposal #{proposal['proposal_id']} closed but failed to refetch for announcement list.")

                else:
                    print(
                        f"WARNING: Failed to close proposal #{proposal['proposal_id']} or calculate results.")
            except Exception as e:
                print(
                    f"ERROR processing expired proposal {proposal['proposal_id']}: {str(e)}")
                import traceback
                traceback.print_exc()

        # Return list of closed proposals (full proposal dicts) that need announcement
        return closed_proposals

    except Exception as e:
        print(f"CRITICAL ERROR checking expired proposals: {str(e)}")
        import traceback
        traceback.print_exc()
        return []


async def close_proposal(proposal_id: int) -> Optional[Dict]:
    """
    Close a proposal, calculate results, update status, and store results.
    Returns the calculated results dictionary or None on failure.
    """
    try:
        # Get the proposal
        proposal = await db.get_proposal(proposal_id)
        if not proposal:
            print(
                f"ERROR: Proposal {proposal_id} not found during close_proposal.")
            return None

        # Only close if it's currently in 'Voting' status
        if proposal['status'] != 'Voting':
            print(f"WARNING: Attempted to close proposal {proposal_id} which is not in 'Voting' status (current status: {proposal['status']}). Skipping.")
             # Return existing results if already closed, otherwise None
            existing_results_json = await db.get_proposal_results_json(proposal_id)
            if existing_results_json:
                try:
                    return json.loads(existing_results_json)
                except: return None
            return None  # Cannot proceed if not voting

        # Get all votes for this proposal
        votes = await db.get_proposal_votes(proposal_id)

        # Get voting mechanism
        mechanism_name = proposal['voting_mechanism'].lower()
        mechanism = get_voting_mechanism(mechanism_name)
        if not mechanism:
            print(
                f"ERROR: Invalid voting mechanism '{mechanism_name}' for closing proposal {proposal_id}.")
            # Update status to reflect issue? Or just leave it? Let's set to failed.
            # Map "Failed" to "Closed" for DB storage
            await db.update_proposal_status(proposal_id, "Closed") # Changed "Failed" to "Closed"
            await db.add_proposal_note(proposal_id, "closure_error", f"Invalid mechanism: {mechanism_name}")
            return None

        # Calculate results using the main calculate_results function in this file
        results = await calculate_results(proposal_id)

        # Determine if proposal passed based on winner existence
        status_determined = "Passed" if results and results.get('winner') is not None else "Failed"
        print(f"DEBUG: Calculated status for proposal {proposal_id}: {status_determined}")

        # Map computed status to an allowed DB value
        db_status_to_set = "Closed"
        if status_determined == "Passed":
            db_status_to_set = "Closed"
        elif status_determined == "Failed":
            db_status_to_set = "Closed"
        else:
            db_status_to_set = status_determined

        allowed_statuses = [
            "Pending",
            "Voting",
            "Closed",
            "Cancelled",
            "Pending Approval",
            "Rejected",
            "ApprovedScenario",
        ]
        if db_status_to_set not in allowed_statuses:
            print(f"WARNING: Invalid status '{db_status_to_set}' derived from '{status_determined}', defaulting to 'Closed'")
            db_status_to_set = "Closed"

        # Update the proposal status in the database
        await db.update_proposal_status(proposal_id, db_status_to_set)
        print(f"DEBUG: Updated proposal {proposal_id} status to {db_status_to_set}")

        # Store results in the database
        # Use integer 1 instead of boolean True for SQLite compatibility
        await db.store_proposal_results(proposal_id, results)
        print(f"DEBUG: Stored results for proposal {proposal_id}")

        # Clear the tracking message ID so the periodic task doesn't try to update it
        # await db.update_proposal(proposal_id, {'tracking_message_id': None}) # Or set to 0? Let's use None.
        # Update: It seems better to leave the tracking message and update it once more showing "Voting Closed".
        # The update_voting_message (or similar logic in announce) could handle this.
        # Let's rely on the announce function to update the message.

        # Set flag for announcement pending
        # Use integer 1 for True in SQLite
        await db.update_proposal(proposal_id, {'results_pending_announcement': 1})
        print(
            f"DEBUG: Set results_pending_announcement=1 for proposal {proposal_id}")

        # Mark the announcement as complete in the database
        # Use integer 0 for False in SQLite
        await db.update_proposal(proposal_id, {'results_pending_announcement': 0})
        print(f"DEBUG: Marked results_pending_announcement=0 for proposal #{proposal_id}")

        # NEW: Auto-progression logic for campaign scenarios
        if proposal.get('campaign_id'):
            campaign_id = proposal['campaign_id']
            guild_id = proposal.get('server_id')
            print(f"DEBUG: Checking for auto-progression in campaign C#{campaign_id} after P#{proposal_id} completed")

            # Try to fetch bot instance and guild for channel operations
            bot_instance = None
            guild = None
            try:
                # Get all proposals for this campaign
                campaign_proposals = await db.get_proposals_by_campaign_id(campaign_id, guild_id=guild.id)
                
                # Find queued scenarios (ApprovedScenario status) that should start next
                queued_scenarios = [p for p in campaign_proposals if p['status'] == 'ApprovedScenario']
                
                if queued_scenarios:
                    # Start voting for all queued scenarios immediately
                    queued_scenario_ids = [p['proposal_id'] for p in queued_scenarios]
                    print(f"DEBUG: Auto-starting {len(queued_scenarios)} queued scenario(s) in C#{campaign_id}: {queued_scenario_ids}")
                    
                    # Get bot instance from guild (we need it for initiate_campaign_stage_voting)
                    # This is a bit tricky since we don't have bot_instance directly here
                    # We'll need to import it from main or get it another way
                    try:
                        import main
                        bot_instance = main.bot
                        
                        success_auto_start, auto_start_msg = await initiate_campaign_stage_voting(
                            guild=guild,
                            campaign_id=campaign_id,
                            scenario_proposal_ids=queued_scenario_ids,
                            bot_instance=bot_instance
                        )

                        if success_auto_start:
                            print(f"DEBUG: Successfully auto-started queued scenarios in C#{campaign_id}: {auto_start_msg}")
                            try:
                                await _update_campaign_control_panel_auto(campaign_id, bot_instance)
                            except Exception as e_update:
                                print(f"ERROR updating campaign control panel for C#{campaign_id}: {e_update}")
                        else:
                            print(f"DEBUG: Failed to auto-start queued scenarios in C#{campaign_id}: {auto_start_msg}")
                            
                    except Exception as e_auto_start:
                        print(f"ERROR: Failed to auto-start queued scenarios in C#{campaign_id}: {e_auto_start}")
                        import traceback
                        traceback.print_exc()

                else:
                    closed_scenarios = [
                        p for p in campaign_proposals if p['status'] in ['Closed', 'Passed', 'Failed']
                    ]
                    last_processed_order = max(
                        (p.get('scenario_order') or 0 for p in closed_scenarios), default=0
                    )
                    next_order = last_processed_order + 1

                    if campaign and next_order > campaign.get('num_expected_scenarios', 0):
                        print(f"DEBUG: Campaign C#{campaign_id} has exceeded expected scenarios; marking completed")
                        await db.update_campaign_status(campaign_id, 'completed')
                        if guild:
                            audit_channel = discord.utils.get(guild.text_channels, name='audit-log')
                            if audit_channel:
                                await audit_channel.send(
                                    f"🏁 **Campaign Completed**: C#{campaign_id} ('{campaign.get('title', 'Untitled')}') has concluded all scenarios."
                                )
                    else:
                        scenarios_to_start_ids = [
                            p['proposal_id']
                            for p in campaign_proposals
                            if p.get('scenario_order') == next_order and p['status'] == 'ApprovedScenario'
                        ]

                        if scenarios_to_start_ids and guild and bot_instance:
                            print(
                                f"DEBUG: Auto-starting {len(scenarios_to_start_ids)} scenario(s) for order {next_order} in C#{campaign_id}: {scenarios_to_start_ids}"
                            )
                            success_auto_start, auto_start_msg = await initiate_campaign_stage_voting(
                                guild=guild,
                                campaign_id=campaign_id,
                                scenario_proposal_ids=scenarios_to_start_ids,
                                bot_instance=bot_instance
                            )
                            audit_channel = None
                            if guild:
                                audit_channel = discord.utils.get(guild.text_channels, name='audit-log')

                            if success_auto_start:
                                print(
                                    f"DEBUG: Successfully auto-started scenarios for C#{campaign_id} order {next_order}: {auto_start_msg}"
                                )
                                if audit_channel:
                                    await audit_channel.send(
                                        f"▶️ **Next Campaign Stage**: Auto-started {len(scenarios_to_start_ids)} scenario(s) for order {next_order} in C#{campaign_id}."
                                    )
                            else:
                                print(
                                    f"ERROR: Failed to auto-start scenarios for C#{campaign_id} order {next_order}: {auto_start_msg}"
                                )
                                if audit_channel:
                                    await audit_channel.send(
                                        f"⚠️ **Campaign Stage Start Failed**: Attempted to auto-start scenario(s) for order {next_order} in C#{campaign_id}, but encountered an error."
                                    )
                        else:
                            print(
                                f"DEBUG: No approved scenarios found for order {next_order} in C#{campaign_id} or missing bot/guild context"
                            )

            except Exception as e_progression:
                print(f"ERROR: Exception during auto-progression check for C#{campaign_id}: {e_progression}")
                import traceback
                traceback.print_exc()

        return results

    except Exception as e:
        print(f"CRITICAL ERROR in close_proposal {proposal_id}: {str(e)}")
        import traceback
        traceback.print_exc()
        # Attempt to set status to Failed on critical error
        try:
            await db.update_proposal_status(proposal_id, "Closed") # Ensure it's a valid status
            await db.add_proposal_note(proposal_id, "closure_error", f"Critical error: {str(e)[:200]}")
            # Set flag for announcement pending error
            await db.update_proposal(proposal_id, {'results_pending_announcement': 1})
        except Exception as db_e:
            print(f"ERROR updating proposal {proposal_id} status after critical error: {db_e}")
        return None


async def close_and_announce_results(guild: discord.Guild, proposal: Dict, results: Dict) -> bool:
    """Announce the results of a closed proposal with enhanced visuals"""
    try:
        print(
            f"DEBUG: Starting close_and_announce_results for proposal #{proposal.get('proposal_id')}")

        if not results:
            print(f"DEBUG: No results provided for announcement of proposal #{proposal.get('proposal_id')}. Skipping announcement.")
            return False

        proposal_id = proposal.get('proposal_id')

        # Format results into an embed
        embed = await format_vote_results(results, proposal)
        print(f"DEBUG: Formatted results embed for proposal #{proposal_id}")

        # First try to get the dedicated vote-results channel
        vote_results_channel = discord.utils.get(
            guild.text_channels, name="vote-results")
        if not vote_results_channel:
            # Try to create the vote-results channel
            try:
                print(
                    f"DEBUG: Creating vote-results channel for guild {guild.name}")
                # Define permission overwrites: Everyone can read, but only the bot can send messages
                overwrites = {
                    guild.default_role: discord.PermissionOverwrite(read_messages=True, send_messages=False),
                    guild.me: discord.PermissionOverwrite(
                        read_messages=True, send_messages=True)
                }

                vote_results_channel = await guild.create_text_channel(name="vote-results", overwrites=overwrites)
                await vote_results_channel.send("📊 **Vote Results Channel**\nThis channel displays the results of completed votes.")
                print(f"DEBUG: Created vote-results channel in {guild.name}")
            except Exception as e:
                print(f"ERROR creating vote-results channel: {e}")
                import traceback
                traceback.print_exc()
                vote_results_channel = None

        # Also get the governance-results channel as fallback
        governance_results_channel = discord.utils.get(
            guild.text_channels, name="governance-results")
        if not governance_results_channel and not vote_results_channel:
            # Try to create the governance-results channel as fallback
            try:
                governance_results_channel = await guild.create_text_channel("governance-results")
                await governance_results_channel.send("📊 **Governance Results Channel**\nThis channel shows the results of completed governance votes.")
                print(
                    f"DEBUG: Created governance-results channel in {guild.name}")
            except Exception as e:
                print(f"ERROR creating governance-results channel: {e}")
                import traceback
                traceback.print_exc()
                governance_results_channel = None

        # Use vote-results channel if available, otherwise use governance-results
        results_channel = vote_results_channel or governance_results_channel

        # Send results to the results channel
        if results_channel:
            try:
                await results_channel.send(embed=embed)
                print(
                    f"✅ Results sent to {results_channel.name} channel for proposal #{proposal_id}")
            except Exception as e:
                print(f"ERROR sending results to {results_channel.name}: {e}")
                import traceback
                traceback.print_exc()
                # Try a simpler message as fallback
                await results_channel.send(f"📊 **Proposal #{proposal_id}: Voting has concluded.** Status: {proposal.get('status', 'Unknown').lower()}. Results could not be fully formatted.")

        # Always send the results to the voting-room channel as well
        voting_channel = discord.utils.get(
            guild.text_channels, name="voting-room")
        if voting_channel:
            try:
                # Create a special announcement message
                announcement = f"🔔 **VOTING COMPLETE: Proposal #{proposal_id}**\n\n"
                announcement += f"**Title:** {proposal.get('title', 'Untitled')}\n"
                announcement += f"**Status:** {proposal.get('status', 'Unknown')}\n"

                winner = results.get('winner')
                if winner is not None:  # Use is not None to catch empty strings or 0 if that were possible
                    announcement += f"**Outcome:** 🏆 {winner}\n"
                else:
                    announcement += "**Outcome:** No clear winner.\n"  # Or Failed message if status is Failed

                if results_channel and results_channel.id != voting_channel.id:
                    announcement += f"\nView detailed results in <#{results_channel.id}>"

                # Send the announcement and the embed
                await voting_channel.send(announcement, embed=embed)
                print(
                    f"✅ Results announcement sent to voting-room channel for proposal #{proposal_id}")
            except Exception as e:
                print(f"ERROR sending results to voting-room: {e}")
                import traceback
                traceback.print_exc()
                # Try a simpler message as fallback
                await voting_channel.send(f"🔔 **VOTING COMPLETE: Proposal #{proposal_id}: Voting has concluded.** Status: {proposal.get('status', 'Unknown').lower()}.")

        # Try to update the main voting post message in voting-room to show it's closed
        main_voting_message_id = proposal.get('voting_message_id')
        if main_voting_message_id and voting_channel:
            try:
                main_voting_message = await voting_channel.fetch_message(main_voting_message_id)
                # Update embed to show voting closed
                old_embed = main_voting_message.embeds[0] if main_voting_message.embeds else discord.Embed(
                )
                old_embed.title = f"🔒 CLOSED: {proposal.get('title', 'Untitled')}"  # Use proposal title in case old embed is empty
                old_embed.description = proposal.get('description', '')[:200] + "..."  # Use proposal description
                old_embed.color = discord.Color.dark_gray()
                footer_text = f"Voting closed • See results in #{results_channel.name if results_channel else 'results-channel'}"
                old_embed.set_footer(text=footer_text)

                # Disable any buttons by creating a new view with no items
                await main_voting_message.edit(embed=old_embed, view=None)
                print(
                    f"✅ Updated main voting message {main_voting_message_id} to closed status.")

            except discord.NotFound:
                print(f"WARNING: Main voting message {main_voting_message_id} not found in voting-room.")
            except Exception as e:
                print(
                    f"ERROR updating main voting message {main_voting_message_id}: {e}")
                import traceback
                traceback.print_exc()

        # Try to update the tracking message in voting-room to show final state (if it exists)
        tracking_message_id = proposal.get('tracking_message_id')
        if tracking_message_id and voting_channel:
            try:
                tracking_message = await voting_channel.fetch_message(tracking_message_id)
                # Re-run the update_vote_tracking function one last time
                # It will fetch latest vote data (already closed status), eligible voters, etc.
                # And update the embed with final progress and closed state.
                await update_vote_tracking(guild, proposal_id)  # This function sends OR edits

                # If update_vote_tracking failed to find/edit, it would have sent a new one.
                # If it succeeded in editing, the message is updated.

                print(
                    f"✅ Attempted final update of tracking message {tracking_message_id}.")

            except discord.NotFound:
                print(f"WARNING: Tracking message {tracking_message_id} not found in voting-room.")
            except Exception as e:
                print(
                    f"ERROR attempting final update of tracking message {tracking_message_id}: {e}")
                import traceback
                traceback.print_exc()

        # Attempt to notify the proposer via DM
        try:
            proposer = guild.get_member(proposal['proposer_id'])
            if proposer:
                await proposer.send(f"Your proposal **{proposal.get('title', 'Untitled')}** has concluded with the status: {proposal.get('status', 'Unknown').lower()}.", embed=embed)
                print(f"✅ DM sent to proposer for proposal #{proposal_id}")
            else:
                print(
                    f"DEBUG: Could not find proposer with ID {proposal['proposer_id']} in guild {guild.name}")
        except Exception as e:
            print(f"ERROR sending DM to proposer: {e}")
            import traceback
            traceback.print_exc()

        # Mark the announcement as complete in the database
        # Use integer 0 for False in SQLite
        await db.update_proposal(proposal_id, {'results_pending_announcement': 0})
        print(
            f"DEBUG: Cleared results_pending_announcement=0 for proposal {proposal_id}")

        print(
            f"✅ Results for proposal #{proposal_id} have been announced successfully")
        return True
    except Exception as e:
        print(
            f"CRITICAL ERROR in close_and_announce_results for proposal #{proposal.get('proposal_id')}: {e}")
        import traceback
        traceback.print_exc()  # Print full stack trace for debugging
        # Even on failure, try to clear the pending announcement flag to avoid spamming errors
        if proposal.get('proposal_id'):
            try:
                 await db.update_proposal(proposal['proposal_id'], {'results_pending_announcement': 0})
                 print(
                     f"DEBUG: Attempted to clear pending announcement flag for proposal {proposal.get('proposal_id')} after error.")
            except Exception as db_e:
                print(f"ERROR clearing pending announcement flag after error: {db_e}")
        return False


async def create_vote_post(guild, proposal):
    """Create a voting post with visual indicators"""
    # Get the voting channel
    voting_channel = discord.utils.get(guild.text_channels, name="voting-room")
    if not voting_channel:
        print("ERROR: Voting channel 'voting-room' not found in guild", guild.id)
        return None

    # Extract options from database
    proposal_id = proposal['proposal_id']
    options = await db.get_proposal_options(proposal_id)
    if not options:
        # Fallback if options weren't stored - extract from description
        options = utils.extract_options_from_description(
            proposal.get('description', ''))
        if not options:
            options = ["Yes", "No"]  # Default options
            print(
                f"WARNING: No options found/extracted for proposal {proposal_id}. Using default Yes/No.")

    # Create an embed for the voting post
    embed = create_voting_embed(proposal, options)

    # Add early termination button if applicable
    # Import needed views/functions from proposals
    from proposals import EarlyTerminationView
    view = EarlyTerminationView(proposal_id)

    # Send the voting post
    message = await voting_channel.send(embed=embed, view=view)

    # Store message ID in database for updating
    await db.update_proposal(proposal_id, {'voting_message_id': message.id})

    # Send initial vote tracking message
    await update_vote_tracking(guild, proposal_id)

    # Return the message
    return message


# The functions related to creating/updating vote posts (like create_vote_post, create_voting_embed, get_voting_instructions, format_deadline, update_voting_message) are also related to the *display* of voting, not the *calculation* of results, so they could potentially stay here or move to a `voting_display.py` module if it gets complex. Let's keep them here for now.


def create_voting_embed(proposal: Dict, options: List[str]) -> discord.Embed:
    """Create an embed for voting with progress visualization"""
    # Create base embed
    embed = discord.Embed(
        title=f"🗳️ Vote on Proposal #{proposal.get('proposal_id') or proposal.get('id')}: {proposal.get('title', 'Untitled')}",
        description=proposal.get('description', ''),
        color=discord.Color.blue()
    )

    # Add metadata
    embed.add_field(name="Status", value=proposal.get(
        'status', 'Unknown'), inline=True)
    embed.add_field(name="Proposer",
                    value=f"<@{proposal.get('proposer_id')}>", inline=True)
    embed.add_field(name="Voting Mechanism", value=proposal.get(
        'voting_mechanism', 'Unknown').title(), inline=True)

    # Format deadline and calculate time remaining - Use the robust format_deadline helper from utils
    deadline_data = proposal.get('deadline')
    deadline_str_formatted = utils.format_deadline(
        deadline_data)  # Use helper from utils

    # Calculate time remaining string robustly
    time_remaining_str = "Unknown"
    if isinstance(deadline_data, (str, datetime)):  # Check if data is string or datetime
        try:
            # Attempt to parse the deadline data if it's not already a datetime object
            if isinstance(deadline_data, str):
                deadline_dt = datetime.fromisoformat(
                    deadline_data.replace('Z', '+00:00'))
            else:  # It's already a datetime object
                deadline_dt = deadline_data

            if deadline_dt:
                time_remaining = deadline_dt - datetime.now()
                time_remaining_str = utils.format_time_remaining(
                    time_remaining)  # Use helper from utils

        except ValueError:
            print(
                f"ERROR: Could not parse deadline data for time remaining in create_voting_embed: '{deadline_data}'")
            time_remaining_str = "Error Calculating"
        except Exception as e:
            print(
                f"Unexpected error calculating time remaining in create_voting_embed: {e}")
            time_remaining_str = "Error"
    else:
        print(
            f"WARNING: Unexpected type for deadline data in create_voting_embed: {type(deadline_data)}")
        time_remaining_str = "Unknown"

    # Add time remaining field using the calculated string
    embed.add_field(name="Time Remaining",
                    value=time_remaining_str, inline=True)

    # Add voting instructions based on the mechanism
    mechanism_name = proposal.get('voting_mechanism', 'Unknown').lower()
    # This function is likely in voting_utils or voting
    instructions = get_voting_instructions(mechanism_name, options)
    embed.add_field(name="How to Vote", value=instructions, inline=False)

    # Add options
    if options:
        options_text = "\n".join([f"• {option}" for option in options])
        if options_text:  # Only add if there are options
            embed.add_field(name="Options", value=options_text, inline=False)

    # Add footer
    # Use the formatted deadline string from utils.format_deadline
    embed.set_footer(
        text=f"Vote via DM to the bot • Voting ends at {deadline_str_formatted}")

    return embed


def get_voting_instructions(mechanism, options):
    """Get voting instructions based on the mechanism"""
    mechanism = mechanism.lower()

    # Common instruction
    instructions = "**Send a DM to the bot using the `!vote` command.**\n"
    options_text = ", ".join(
        [f"`{opt}`" for opt in options]) if options else "No options defined."

    if mechanism in ["plurality"]:

        instructions += f"Format: `!vote <proposal_id> <option>`\nChoose *one* option.\nAvailable options: {options_text}"

    elif mechanism in ["borda", "runoff", "condorcet"]:
        instructions += f"Format: `!vote <proposal_id> rank option1,option2,...`\nRank the options in order of preference, separated by commas.\nAvailable options: {options_text}"

    elif mechanism == "approval":
        instructions += f"Format: `!vote <proposal_id> approve option1,option2,...`\nApprove *all* options you support, separated by commas.\nAvailable options: {options_text}"

    else:
        instructions += "Format: `!vote <proposal_id> ...`\nInstructions for this mechanism are not fully implemented. Please contact an admin."

    instructions += f"\n\nTo **Abstain**, send: `!vote <proposal_id> abstain`"

    return instructions



async def get_eligible_voters(guild: discord.Guild, proposal: Dict) -> List[discord.Member]:
    """Get all members eligible to vote on a proposal"""
    # Get constitutional variables
    # Import db only when needed to help with potential circular imports
    # import db # db is imported at the top
    const_vars = await db.get_constitutional_variables(guild.id)
    eligible_voters_role_name = const_vars.get(
        "eligible_voters_role", {"value": "everyone"})["value"]

    eligible_members = []
    all_members = guild.members # Fetching all members is needed to check roles/bots

    if eligible_voters_role_name.lower() == "everyone":
        # Everyone can vote (except bots)
        eligible_members = [member for member in all_members if not member.bot]
    else:
        # Only members with the specified role can vote
        role = discord.utils.get(guild.roles, name=eligible_voters_role_name)
        if role:
            eligible_members = [
                member for member in all_members if role in member.roles and not member.bot]
        else:
            # Role not found, default to everyone (excluding bots)
            print(
                f"WARNING: Eligible voters role '{eligible_voters_role_name}' not found in guild {guild.id}. Defaulting to everyone (excluding bots).")
            eligible_members = [
                member for member in all_members if not member.bot]

    # Exclude the bot itself if it somehow appears in members list (unlikely but safe)
    # Your bot's user ID
    bot_user_id = guild.me.id if guild.me else None
    if bot_user_id:
        eligible_members = [m for m in eligible_members if m.id != bot_user_id]

    # You might have other bots to exclude here if needed
    # VERDICT_BOT_ID = 1337818333239574598 # Example ID, replace with actual if known
    # if VERDICT_BOT_ID:
    #     eligible_members = [m for m in eligible_members if m.id != VERDICT_BOT_ID]


    print(f"DEBUG: Found {len(eligible_members)} eligible voters (excluding bots) in guild {guild.id}")
    return eligible_members


async def update_vote_tracking(guild: discord.Guild, proposal_id: int, final_proposal_state: Optional[Dict[str, Any]] = None):
    """Updates or creates a vote tracking message for a proposal in the voting channel."""
    print(f"DEBUG: update_vote_tracking called for proposal {proposal_id}. Status: {final_proposal_state['status'] if final_proposal_state else 'Fetching...'}")
    try:
        # Fetch proposal details (either passed in or fetched from DB)
        proposal = final_proposal_state or await db.get_proposal(proposal_id)
        if not proposal:
            print(f"ERROR: Proposal #{proposal_id} not found in update_vote_tracking.")
            return

        # Ensure hyperparameters is a dict (should be handled by db.get_proposal now)
        hyperparameters = proposal.get('hyperparameters', {})
        if not isinstance(hyperparameters, dict):
            print(f"WARNING: Hyperparameters for #{proposal_id} is {type(hyperparameters)}, not dict. Defaulting. Value: {hyperparameters}")
            hyperparameters = {}

        # Get the voting channel
        voting_channel_name = CHANNELS.get("voting", "voting-room")
        # Ensure bot's user ID is available for channel creation/permission setting
        bot_user_id = guild.me.id if guild.me else None
        voting_channel = await utils.get_or_create_channel(guild, voting_channel_name, bot_user_id=bot_user_id)
        if not voting_channel:
            print(f"ERROR: Could not find or create voting channel '{voting_channel_name}' for #{proposal_id}.")
            return

        # Fetch votes and calculate current standings
        votes = await db.get_proposal_votes(proposal_id)
        # Calculate results (simplified for tracking - real calculation is separate)
        # This is just for the embed display, not final tally.
        # The actual tallying function (e.g., calculate_plurality_results) is more complex.
        current_results_display = "No votes yet."
        if votes:
            # Basic count for display, actual result calculation is more complex
            options = await db.get_proposal_options(proposal_id)
            if not options: # Fallback if no options defined (e.g. simple Yes/No implied)
                options = ["Yes", "No"]

            vote_counts = {opt: 0 for opt in options}
            for vote_entry in votes:
                vote_data = vote_entry.get('vote_data') # vote_data is already a dict
                if isinstance(vote_data, dict) and 'option' in vote_data:
                    if vote_data['option'] in vote_counts:
                        vote_counts[vote_data['option']] += 1
                elif isinstance(vote_data, dict) and 'approved' in vote_data: # Approval
                    for approved_option in vote_data['approved']:
                        if approved_option in vote_counts:
                            vote_counts[approved_option] +=1
                # Add more complex parsing for Borda, Runoff if needed for simple tracking display

            current_results_display = "\n".join([f"- {opt}: {count}" for opt, count in vote_counts.items()])

        # Get total eligible voters (excluding bots)
        eligible_voters_count = 0
        # print(f"DEBUG: Guild members for vote tracking in {guild.name}: {[m.name for m in guild.members]}")
        for member in guild.members:
            if not member.bot:
                eligible_voters_count += 1
        print(f"DEBUG: Found {eligible_voters_count} eligible voters (excluding bots) in guild {guild.id}")

        # Calculate progress
        percentage_voted = (len(votes) / eligible_voters_count * 100) if eligible_voters_count > 0 else 0
        progress_bar = create_progress_bar(percentage_voted)

        # Create the embed
        embed = discord.Embed(
            title=f"🗳️ Live Vote Tracking: #{proposal_id} - {proposal['title']}",
            description=f"**Status:** {proposal['status']}\n**Voting Ends:** {format_deadline(proposal['deadline'])}",
            color=discord.Color.blue()
        )
        embed.add_field(name="Current Votes", value=current_results_display, inline=False)
        embed.add_field(name="Participation", value=f"{len(votes)} / {eligible_voters_count} voters ({percentage_voted:.2f}%)\n{progress_bar}", inline=False)
        embed.set_footer(text=f"Proposal ID: {proposal_id} | Last updated: {datetime.now(timezone.utc).strftime('%Y-%m-%d %H:%M:%S %Z')}")

        # Get existing tracking message ID from DB
        tracking_message_id = proposal.get('vote_tracking_message_id')

        if tracking_message_id:
            try:
                message = await voting_channel.fetch_message(tracking_message_id)
                await message.edit(embed=embed)
                # print(f"DEBUG: Edited tracking message for #{proposal_id} (ID: {tracking_message_id})")
            except discord.NotFound:
                print(f"WARN: Tracking message {tracking_message_id} for #{proposal_id} not found. Creating new one.")
                tracking_message_id = None # Force creation of new message
            except discord.Forbidden:
                print(f"ERROR: Bot lacks permissions to edit tracking message for #{proposal_id}.")
                return # Cannot proceed
            except Exception as e:
                print(f"ERROR editing tracking message for #{proposal_id}: {e}")
                # Potentially try to send a new one if edit fails for other reasons
                tracking_message_id = None

        if not tracking_message_id: # If no ID or fetching/editing failed
            try:
                print(f"Sending a new tracking message for proposal {proposal_id}.")
                new_message = await voting_channel.send(embed=embed)
                # Update database with the new message ID
                await db.update_proposal(proposal_id, {'vote_tracking_message_id': new_message.id})
                # print(f"DEBUG: Created new tracking message for #{proposal_id} (ID: {new_message.id}) and updated DB.")
            except discord.Forbidden:
                print(f"ERROR: Bot lacks permissions to send tracking message for #{proposal_id}.")
            except Exception as e:
                print(f"ERROR sending new tracking message for proposal {proposal_id}: {e}")
                # traceback.print_exc() # Add for more detail if needed

    except Exception as e:
        print(f"CRITICAL ERROR in update_vote_tracking for #{proposal_id}: {e}")
        traceback.print_exc()


def format_deadline(deadline_data):
    """Format the deadline data (string or datetime) for display"""
    if isinstance(deadline_data, str):
        try:
            deadline = datetime.fromisoformat(
                deadline_data.replace('Z', '+00:00'))
        except ValueError:
            return "Invalid Date"
    else:  # Assume datetime
        deadline = deadline_data

    return deadline.strftime("%Y-%m-%d %H:%M UTC")


# ==============================================
# 🔹 INITIATE VOTING FOR A PROPOSAL (NEW HELPER)
# ==============================================
async def initiate_voting_for_proposal(guild: discord.Guild, proposal_id: int, bot_instance: commands.Bot, proposal_details: Optional[Dict] = None) -> Tuple[bool, str]:
    """Sets a proposal to 'Voting' status, announces it, updates tracking, and sends DMs."""
    dm_info_message = ""
    try:
        if not proposal_details:
            proposal_details = await db.get_proposal(proposal_id)

        if not proposal_details:
            return False, f"Proposal #{proposal_id} not found for initiating voting."

        if proposal_details['status'] == "Voting":
            return True, f"Proposal #{proposal_id} is already in 'Voting' status."

        # 1. Update proposal status to 'Voting' in DB
        await db.update_proposal_status(proposal_id, "Voting")
        current_status_for_embed = "Voting" # For display purposes

        # 2. Announce in 'proposals' channel
        proposals_channel_name = utils.CHANNELS.get("proposals", "proposals")
        proposals_channel = await utils.get_or_create_channel(guild, proposals_channel_name, bot_instance.user.id)
        if proposals_channel:
            options = await db.get_proposal_options(proposal_id)
            option_names = options if options else ["Yes", "No"]
            proposer_member = guild.get_member(proposal_details['proposer_id']) or proposal_details['proposer_id']

            embed = utils.create_proposal_embed(
                proposal_id, proposer_member, proposal_details['title'], proposal_details['description'],
                proposal_details['voting_mechanism'], proposal_details['deadline'], current_status_for_embed, option_names,
                hyperparameters=proposal_details.get('hyperparameters'),
                campaign_id=proposal_details.get('campaign_id'),
                scenario_order=proposal_details.get('scenario_order')
            )
            await proposals_channel.send(content=f"🎉 Voting has started for Proposal #{proposal_id}!", embed=embed)
        else:
            print(f"Warning: Could not find '{proposals_channel_name}' channel to announce vote start for #{proposal_id}.")

        # 3. Update voting room (voting-room channel)
        voting_room_channel_name = utils.CHANNELS.get("voting-room", "voting-room")
        voting_room_channel = await utils.get_or_create_channel(guild, voting_room_channel_name, bot_instance.user.id)
        if voting_room_channel: # Check if channel exists before calling update_vote_tracking
            await update_vote_tracking(guild, proposal_id) # update_vote_tracking is in voting_utils.py
        else:
            print(f"Warning: Could not find '{voting_room_channel_name}' for #{proposal_id} to update vote tracking.")

        # 4. Send DMs to eligible voters
        # Re-fetch proposal to ensure status is now 'Voting' for DM logic
        refreshed_proposal = await db.get_proposal(proposal_id)
        if refreshed_proposal and refreshed_proposal['status'] == "Voting":
            eligible_voters_list = await get_eligible_voters(guild, refreshed_proposal) # get_eligible_voters is in voting_utils.py
            proposal_options_for_dm = await db.get_proposal_options(proposal_id)
            option_names_list_for_dm = proposal_options_for_dm if proposal_options_for_dm else ["Yes", "No"]

            # Dynamically import send_voting_dm here to avoid circular dependency at module load time
            # voting.py imports from voting_utils.py, so voting_utils.py should not import voting.py at top level.
            from voting import send_voting_dm

            if eligible_voters_list:
                successful_dms_count, failed_dms_count = 0, 0
                for member_to_dm in eligible_voters_list:
                    if member_to_dm.bot: continue
                    dm_sent = await send_voting_dm(member_to_dm, refreshed_proposal, option_names_list_for_dm)
                    if dm_sent:
                        successful_dms_count += 1
                        await db.add_voting_invite(proposal_id, member_to_dm.id)
                    else:
                        failed_dms_count += 1
                dm_info_message = f" ({successful_dms_count} DMs sent, {failed_dms_count} failed)"
            else:
                dm_info_message = " (No eligible voters found for DMs)"
        else:
            dm_info_message = " (DM sending skipped as proposal not confirmed in 'Voting' status after update)"

        print(f"INFO: Initiated voting for #{proposal_id}. Status: Voting. {dm_info_message}")
        return True, f"Voting started for #{proposal_id}.{dm_info_message}"

    except Exception as e:
        print(f"ERROR in initiate_voting_for_proposal for #{proposal_id}: {e}")
        traceback.print_exc()
        return False, f"An error occurred while initiating voting for #{proposal_id}: {e}"


# =====================================================
# 🔹 INITIATE VOTING FOR A CAMPAIGN STAGE (MULTIPLE SCENARIOS)
# =====================================================
async def initiate_campaign_stage_voting(guild: discord.Guild, campaign_id: int, scenario_proposal_ids: List[int], bot_instance: commands.Bot) -> Tuple[bool, str]:
    """Initiates voting for a batch of campaign scenarios: sets status, enrolls voters, and triggers batched DMs."""
    if not scenario_proposal_ids:
        return False, "No scenario proposal IDs provided for campaign stage voting."

    print(f"DEBUG: Initiating campaign stage voting for C#{campaign_id}, Scenarios: {scenario_proposal_ids}")

    campaign_details = await db.get_campaign(campaign_id)
    if not campaign_details:
        return False, f"Campaign C#{campaign_id} not found."

    # --- Ensure all eligible guild members are enrolled in the campaign ---
    eligible_members = [m for m in guild.members if not m.bot]
    if not eligible_members:
        print(f"WARN: No eligible (non-bot) members found in guild {guild.name} for C#{campaign_id} enrollment.")
    else:
        print(f"INFO: Attempting to enroll/verify {len(eligible_members)} eligible members in C#{campaign_id}...")
        enrolled_count = 0
        already_enrolled_count = 0
        enroll_failed_count = 0
        for member in eligible_members:
            # enroll_voter_in_campaign returns True if newly enrolled, False if already exists or error.
            # We need to know the total_tokens_per_voter for the campaign.
            # It's idempotent, so safe to call even if already enrolled.
            success_enroll = await db.enroll_voter_in_campaign(
                campaign_id,
                member.id,
                campaign_details['total_tokens_per_voter']
            )
            # This function's return isn't granular enough to distinguish between already enrolled and failed.
            # We'll assume for now it succeeds or user is already there.
            # To improve, enroll_voter_in_campaign could return more specific status.
            # For logging, let's assume if not new, they were already there or it failed silently (which it shouldn't).
            # The important part is that an attempt was made for everyone.
        print(f"INFO: Enrollment process completed for {len(eligible_members)} members for C#{campaign_id}.")
    # --- End of enrollment section ---

    updated_scenario_count = 0
    failed_to_update_count = 0

    for proposal_id in scenario_proposal_ids:
        proposal = await db.get_proposal(proposal_id)
        if not proposal or proposal.get('campaign_id') != campaign_id:
            print(f"WARN: P#{proposal_id} not found or not part of C#{campaign_id}. Skipping status update.")
            failed_to_update_count +=1
            continue

        if proposal.get('status') == 'ApprovedScenario':
            await db.update_proposal_status(proposal_id, 'Voting')
            # Announce that this specific scenario is now voting
            proposal_channel_name = CHANNELS.get("proposals", "proposals")
            proposal_channel = discord.utils.get(guild.text_channels, name=proposal_channel_name)
            if proposal_channel:
                try:
                    options = await db.get_proposal_options(proposal_id)
                    if not options: options = ["Yes", "No"] # Fallback
                    # Use the utility to create the embed
                    embed = utils.create_proposal_embed(
                        proposal_id=proposal_id,
                        proposer=guild.get_member(proposal['proposer_id']) if proposal.get('proposer_id') else "Unknown Proposer",
                        title=proposal['title'],
                        description=proposal['description'],
                        voting_mechanism=proposal['voting_mechanism'],
                        deadline=proposal['deadline'],
                        status='Voting', # Explicitly set status for embed
                        options=options,
                        hyperparameters=proposal.get('hyperparameters'),
                        campaign_id=campaign_id,
                        campaign_title=campaign_details.get('title'),
                        scenario_order=proposal.get('scenario_order')
                    )
                    await proposal_channel.send(f"📢 Voting has started for Campaign Scenario S#{proposal.get('scenario_order')} (P#{proposal_id}) of Campaign C#{campaign_id}!", embed=embed)
                    print(f"DEBUG: Announced start of voting for P#{proposal_id} (C#{campaign_id} S#{proposal.get('scenario_order')}) in #{proposal_channel_name}.")

                    # Initiate vote tracking for this specific proposal
                    await update_vote_tracking(guild, proposal_id)

                except Exception as e_announce:
                    print(f"ERROR announcing start of voting for P#{proposal_id} in C#{campaign_id}: {e_announce}")
                    traceback.print_exc()
            else:
                print(f"WARN: Proposal channel #{proposal_channel_name} not found for announcement of P#{proposal_id}.")
            updated_scenario_count += 1
        else:
            print(f"WARN: P#{proposal_id} in C#{campaign_id} was not in 'ApprovedScenario' status (was {proposal.get('status')}). Not changing to 'Voting'.")
            failed_to_update_count +=1

    # After updating all relevant scenarios to 'Voting', trigger batched DM sending
    # send_batched_campaign_dms will fetch enrolled voters for this campaign.
    dms_sent_successfully, dm_batch_message = await send_batched_campaign_dms(guild, campaign_id, scenario_proposal_ids, bot_instance)

    overall_success = updated_scenario_count > 0
    status_message = f"Campaign C#{campaign_id} stage processing: {updated_scenario_count} scenarios initiated, {failed_to_update_count} failed. {dm_batch_message}"

    return overall_success, status_message


async def send_batched_campaign_dms(guild: discord.Guild, campaign_id: int, scenario_proposal_ids: List[int], bot_instance: commands.Bot) -> Tuple[bool, str]:
    """Sends batched DMs to enrolled voters for active campaign scenarios."""
    print(f"DEBUG: send_batched_campaign_dms called for C#{campaign_id}, Scenarios: {scenario_proposal_ids}")
    try:
        if not scenario_proposal_ids:
            return False, "No scenario proposal IDs provided for DM batching."

        campaign_details = await db.get_campaign(campaign_id)
        if not campaign_details:
            return False, f"Campaign C#{campaign_id} not found."

        # Get all proposal details for the current stage
        stage_proposals_details = []
        for p_id in scenario_proposal_ids:
            detail = await db.get_proposal(p_id)
            if detail and detail['campaign_id'] == campaign_id and detail['status'] == 'Voting':
                 options = await db.get_proposal_options(p_id)
                 detail['options_list'] = options if options else ["Yes", "No"]
                 stage_proposals_details.append(detail)
            else:
                print(f"WARN: send_batched_campaign_dms: Scenario P#{p_id} not suitable for DM (not found, wrong campaign, or not Voting). Skipping.")

        if not stage_proposals_details:
            return False, "No suitable (Voting status) scenarios found in the list for DM batching."

        # Get eligible voters for the campaign.
        # get_eligible_voters takes a proposal, but campaign eligibility might be broader or stored differently.
        # For now, let's assume get_eligible_voters with the first scenario gives us the campaign members.
        # This might need refinement if campaign enrollment is separate from general server eligibility.
        # A new db function like `db.get_campaign_enrolled_voters(campaign_id)` would be better.
        # Using a placeholder:
        # eligible_voters = await db.get_campaign_enrolled_user_ids(campaign_id) # Returns list of user_ids
        # For now, let's use get_eligible_voters with the first proposal in the batch as a proxy.
        # This assumes all scenarios in a campaign stage have the same eligibility criteria,
        # and that `get_eligible_voters` can correctly interpret campaign context if needed.

        # Placeholder: Ideally, get campaign-specific voters.
        # For now, using get_eligible_voters for the guild and assuming they are campaign voters if enrolled for tokens.
        # This part needs careful review of how campaign voter eligibility is determined.

        # Let's assume we have a way to get campaign voters:
        campaign_voter_members: List[discord.Member] = []
        enrolled_user_ids = await db.get_enrolled_voter_ids_for_campaign(campaign_id)
        for user_id in enrolled_user_ids:
            member = guild.get_member(user_id)
            if member and not member.bot:
                campaign_voter_members.append(member)

        if not campaign_voter_members:
            return True, "No enrolled (non-bot) voters found for Campaign C#{campaign_id} to send DMs to."

        # Dynamically import the DM sender from voting.py to avoid circular import at load time
        try:
            from voting import send_campaign_scenario_dms_to_user
        except ImportError:
            print("CRITICAL: Could not import send_campaign_scenario_dms_to_user from voting.py")
            return False, "Internal error: DM sending function not found."

        total_dms_attempted_users = 0
        total_dms_successful_users = 0

        for member_to_dm in campaign_voter_members:
            total_dms_attempted_users += 1
            try:
                # Fetch this user's current token balance for THIS campaign
                user_remaining_tokens = await db.get_user_remaining_tokens(campaign_id, member_to_dm.id)
                if user_remaining_tokens is None: # Should be enrolled by now
                    user_remaining_tokens = campaign_details.get('total_tokens_per_voter', 0)
                    print(f"WARN: User {member_to_dm.id} in C#{campaign_id} had no token record. Defaulting to campaign total: {user_remaining_tokens}")

                # Prepare list of (proposal_dict, options_list, campaign_id, user_current_tokens_for_campaign)
                # The user_current_tokens_for_campaign will be the same for all DMs in this batch for this user.
                scenario_data_for_this_user_batch = []
                for prop_detail in stage_proposals_details:
                    scenario_data_for_this_user_batch.append({
                        'proposal_dict': prop_detail, # Contains title, desc, id, mechanism, deadline, etc.
                        'options_list': prop_detail['options_list'],
                        'campaign_id': campaign_id,
                        'campaign_title': campaign_details.get('title', 'N/A'),
                        'user_initial_tokens_for_dm_batch': user_remaining_tokens
                    })

                if scenario_data_for_this_user_batch:
                    # Call the function in voting.py to send the batch of DMs
                    # This function in voting.py will loop and send individual DMs
                    dms_sent_for_user_successfully = await send_campaign_scenario_dms_to_user(member_to_dm, scenario_data_for_this_user_batch)
                    if dms_sent_for_user_successfully:
                        total_dms_successful_users += 1
                        # Record that invites were sent for these proposals to this user
                        for p_data in scenario_data_for_this_user_batch:
                            await db.add_voting_invite(p_data['proposal_dict']['proposal_id'], member_to_dm.id) # Mark invite sent
            except Exception as e_user_dm:
                print(f"ERROR sending batched DMs to user {member_to_dm.name} (ID: {member_to_dm.id}) for C#{campaign_id}: {e_user_dm}")
                traceback.print_exc()

        return True, f"Batched DMs for C#{campaign_id}: Attempted for {total_dms_attempted_users} users, successful for {total_dms_successful_users}."

    except Exception as e:
        print(f"CRITICAL ERROR in send_batched_campaign_dms for C#{campaign_id}: {e}")
        traceback.print_exc()
        return False, f"Internal error during batched DM preparation for C#{campaign_id}."

# Modify existing initiate_voting_for_proposal slightly if it might be called for a campaign scenario directly
# For now, assume it's for single proposals or the CampaignControlView will call the new batch function.

# Helper to get campaign voters (example, ideally from db.py)
# async def get_campaign_enrolled_voters(guild: discord.Guild, campaign_id: int) -> List[discord.Member]:
#     enrolled_user_ids = await db.get_enrolled_voter_ids_for_campaign(campaign_id)
#     members = []
#     for user_id in enrolled_user_ids:
#         member = guild.get_member(user_id)
#         if member and not member.bot: # Ensure member is in guild and not a bot
#             members.append(member)
#     return members

# Ensure other functions like format_vote_results, check_expired_proposals, etc. are below this

<<<<<<< HEAD
class CampaignCompletionView(discord.ui.View):
    """Simple view shown when a campaign has fully concluded."""
    def __init__(self, campaign_id: int, bot_instance: commands.Bot):
        super().__init__(timeout=None)
        self.campaign_id = campaign_id
        self.bot = bot_instance
        # Placeholder button for future functionality (e.g., archiving)
        archive_button = discord.ui.Button(
            label="Archive Campaign",
            style=discord.ButtonStyle.secondary,
            custom_id=f"campaign_{campaign_id}_archive",
            disabled=True
        )
        self.add_item(archive_button)

async def update_campaign_completion_message(guild: discord.Guild, campaign_id: int, bot_instance: commands.Bot) -> bool:
    """Update the campaign control message to reflect completion.

    Fetches the campaign's control_message_id, then edits the control panel
    message with a completion-themed embed and the CampaignCompletionView.
    Returns True if the message was edited successfully.
    """
    try:
        campaign_data = await db.get_campaign(campaign_id)
        if not campaign_data:
            print(f"WARN: Campaign C#{campaign_id} not found for completion update")
            return False

        control_message_id = campaign_data.get('control_message_id')
        if not control_message_id:
            print(f"WARN: No control_message_id stored for C#{campaign_id}")
            return False

        channel_name = CHANNELS.get("campaign_management", "campaign-management")
        campaign_channel = discord.utils.get(guild.text_channels, name=channel_name)
        if not campaign_channel:
            print(f"WARN: Campaign management channel '{channel_name}' not found in guild {guild.id}")
            return False

        try:
            control_message = await campaign_channel.fetch_message(control_message_id)
        except discord.NotFound:
            print(f"WARN: Control message {control_message_id} for C#{campaign_id} not found")
            return False
        except discord.HTTPException as e:
            print(f"ERROR fetching control message {control_message_id} for C#{campaign_id}: {e}")
            return False

        completion_time = datetime.now(timezone.utc).strftime('%Y-%m-%d %H:%M UTC')
        embed = discord.Embed(
            title=f"🏁 Campaign Completed: '{campaign_data.get('title', 'Untitled')}'",
            description=(
                f"All scenarios for this campaign have been processed.\n"
                f"Completed: {completion_time} UTC"
            ),
            color=discord.Color.gold()
        )
        embed.add_field(
            name="Next Steps",
            value="Review the results and consider archiving the campaign.",
            inline=False
        )
        embed.set_footer(text=f"Campaign ID: C#{campaign_id}")

        completion_view = CampaignCompletionView(campaign_id, bot_instance)
        await control_message.edit(embed=embed, view=completion_view)
        return True
    except Exception as e:
        print(f"ERROR updating completion message for C#{campaign_id}: {e}")
        return False
=======

async def _update_campaign_control_panel_auto(campaign_id: int, bot_instance: commands.Bot) -> None:
    """Update the campaign control panel message after automatic progression."""
    try:
        campaign_data = await db.get_campaign(campaign_id)
        if not campaign_data:
            print(f"WARN: Cannot auto-update control panel for C#{campaign_id} - campaign not found")
            return

        guild = bot_instance.get_guild(campaign_data.get('guild_id'))
        if not guild:
            print(f"WARN: Cannot auto-update control panel for C#{campaign_id} - guild not found")
            return

        campaign_mgmt_channel_name = utils.CHANNELS.get("campaign_management", "campaign-management")
        campaign_mgmt_channel = discord.utils.get(guild.text_channels, name=campaign_mgmt_channel_name)
        if not campaign_mgmt_channel:
            print(f"WARN: Cannot auto-update control panel for C#{campaign_id} - campaign management channel not found")
            return

        control_message_id = campaign_data.get('control_message_id')
        if not control_message_id:
            print(f"WARN: Cannot auto-update control panel for C#{campaign_id} - no control message ID stored")
            return

        try:
            control_message = await campaign_mgmt_channel.fetch_message(control_message_id)
        except discord.NotFound:
            print(f"WARN: Control message {control_message_id} for C#{campaign_id} not found")
            return
        except discord.HTTPException as e:
            print(f"ERROR: Failed to fetch control message for C#{campaign_id}: {e}")
            return

        from proposals import CampaignControlView  # local import to avoid circular
        control_view = CampaignControlView(campaign_id, bot_instance)
        await control_view.update_button_states()

        creator = guild.get_member(campaign_data.get('creator_id'))

        embed_title = f"Campaign Management: '{campaign_data['title']}' (ID: C#{campaign_id})"
        creator_text = creator.mention if creator else f"ID: {campaign_data['creator_id']}"
        embed_description = f"**Creator:** {creator_text}\n"
        embed_description += f"**Description:** {campaign_data['description'] or 'Not provided.'}\n"
        embed_description += f"**Total Scenarios Expected:** {campaign_data['num_expected_scenarios']}\n"
        embed_description += f"**Currently Defined:** {campaign_data['current_defined_scenarios']}"

        new_color = discord.Color.blue()
        if campaign_data['status'] == 'active':
            new_color = discord.Color.green()
        elif campaign_data['status'] == 'completed':
            new_color = discord.Color.gold()
        elif campaign_data['status'] == 'setup':
            new_color = discord.Color.light_grey()

        updated_embed = discord.Embed(
            title=embed_title,
            description=embed_description,
            color=new_color,
        )
        updated_embed.add_field(name="Status", value=campaign_data['status'].title(), inline=True)
        updated_embed.set_footer(text=f"Last updated: {datetime.utcnow().strftime('%Y-%m-%d %H:%M UTC')}")

        await control_message.edit(embed=updated_embed, view=control_view)
        print(f"DEBUG: Auto-updated control panel for C#{campaign_id}")

    except Exception as e:
        print(f"ERROR: Failed to auto-update campaign control panel for C#{campaign_id}: {e}")
        traceback.print_exc()
>>>>>>> 9639723d
<|MERGE_RESOLUTION|>--- conflicted
+++ resolved
@@ -1800,7 +1800,6 @@
 
 # Ensure other functions like format_vote_results, check_expired_proposals, etc. are below this
 
-<<<<<<< HEAD
 class CampaignCompletionView(discord.ui.View):
     """Simple view shown when a campaign has fully concluded."""
     def __init__(self, campaign_id: int, bot_instance: commands.Bot):
@@ -1871,74 +1870,3 @@
     except Exception as e:
         print(f"ERROR updating completion message for C#{campaign_id}: {e}")
         return False
-=======
-
-async def _update_campaign_control_panel_auto(campaign_id: int, bot_instance: commands.Bot) -> None:
-    """Update the campaign control panel message after automatic progression."""
-    try:
-        campaign_data = await db.get_campaign(campaign_id)
-        if not campaign_data:
-            print(f"WARN: Cannot auto-update control panel for C#{campaign_id} - campaign not found")
-            return
-
-        guild = bot_instance.get_guild(campaign_data.get('guild_id'))
-        if not guild:
-            print(f"WARN: Cannot auto-update control panel for C#{campaign_id} - guild not found")
-            return
-
-        campaign_mgmt_channel_name = utils.CHANNELS.get("campaign_management", "campaign-management")
-        campaign_mgmt_channel = discord.utils.get(guild.text_channels, name=campaign_mgmt_channel_name)
-        if not campaign_mgmt_channel:
-            print(f"WARN: Cannot auto-update control panel for C#{campaign_id} - campaign management channel not found")
-            return
-
-        control_message_id = campaign_data.get('control_message_id')
-        if not control_message_id:
-            print(f"WARN: Cannot auto-update control panel for C#{campaign_id} - no control message ID stored")
-            return
-
-        try:
-            control_message = await campaign_mgmt_channel.fetch_message(control_message_id)
-        except discord.NotFound:
-            print(f"WARN: Control message {control_message_id} for C#{campaign_id} not found")
-            return
-        except discord.HTTPException as e:
-            print(f"ERROR: Failed to fetch control message for C#{campaign_id}: {e}")
-            return
-
-        from proposals import CampaignControlView  # local import to avoid circular
-        control_view = CampaignControlView(campaign_id, bot_instance)
-        await control_view.update_button_states()
-
-        creator = guild.get_member(campaign_data.get('creator_id'))
-
-        embed_title = f"Campaign Management: '{campaign_data['title']}' (ID: C#{campaign_id})"
-        creator_text = creator.mention if creator else f"ID: {campaign_data['creator_id']}"
-        embed_description = f"**Creator:** {creator_text}\n"
-        embed_description += f"**Description:** {campaign_data['description'] or 'Not provided.'}\n"
-        embed_description += f"**Total Scenarios Expected:** {campaign_data['num_expected_scenarios']}\n"
-        embed_description += f"**Currently Defined:** {campaign_data['current_defined_scenarios']}"
-
-        new_color = discord.Color.blue()
-        if campaign_data['status'] == 'active':
-            new_color = discord.Color.green()
-        elif campaign_data['status'] == 'completed':
-            new_color = discord.Color.gold()
-        elif campaign_data['status'] == 'setup':
-            new_color = discord.Color.light_grey()
-
-        updated_embed = discord.Embed(
-            title=embed_title,
-            description=embed_description,
-            color=new_color,
-        )
-        updated_embed.add_field(name="Status", value=campaign_data['status'].title(), inline=True)
-        updated_embed.set_footer(text=f"Last updated: {datetime.utcnow().strftime('%Y-%m-%d %H:%M UTC')}")
-
-        await control_message.edit(embed=updated_embed, view=control_view)
-        print(f"DEBUG: Auto-updated control panel for C#{campaign_id}")
-
-    except Exception as e:
-        print(f"ERROR: Failed to auto-update campaign control panel for C#{campaign_id}: {e}")
-        traceback.print_exc()
->>>>>>> 9639723d
