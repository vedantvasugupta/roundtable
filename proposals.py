import discord
from discord.ext import commands
from discord.app_commands import Choice
import asyncio
from datetime import datetime, timedelta
import json
import traceback
import re
from typing import List, Optional, Dict, Any, Union

# Local project imports
import db
import utils
import voting
import voting_utils

# Enable all intents (or specify only the necessary ones)
intents = discord.Intents.default()
intents.message_content = True  # Required for handling messages

# Initialize bot with intents
# This bot instance is problematic here. It should be defined in main.py and passed around.
# For now, keeping it as is to minimize changes, but this is a structural issue.

# ========================
# 🔹 CAMPAIGN DEFINITION VIEWS & MODALS (NEW)
# ========================

class CampaignSetupModal(discord.ui.Modal, title="Create New Weighted Campaign"):
    def __init__(self, original_interaction: discord.Interaction):
        super().__init__()
        self.original_interaction = original_interaction

        self.campaign_title_input = discord.ui.TextInput(
            label="Campaign Title",
            placeholder="Enter a clear title for the overall campaign",
            min_length=1,
            max_length=100,
            required=True,
            style=discord.TextStyle.short
        )
        self.add_item(self.campaign_title_input)

        self.campaign_description_input = discord.ui.TextInput(
            label="Campaign Description (Optional)",
            placeholder="Provide a brief overview of the campaign's purpose",
            max_length=1000,
            required=False,
            style=discord.TextStyle.paragraph
        )
        self.add_item(self.campaign_description_input)

        self.total_tokens_input = discord.ui.TextInput(
            label="Total Tokens Per Voter (for campaign)",
            placeholder="e.g., 100",
            min_length=1,
            max_length=5,
            required=True,
            style=discord.TextStyle.short
        )
        self.add_item(self.total_tokens_input)

        self.num_scenarios_input = discord.ui.TextInput(
            label="Number of Voting Scenarios/Rounds",
            placeholder="e.g., 3",
            min_length=1,
            max_length=2,
            required=True,
            style=discord.TextStyle.short
        )
        self.add_item(self.num_scenarios_input)

    async def on_submit(self, interaction: discord.Interaction):
        try:
            await interaction.response.defer(thinking=True, ephemeral=True)

            if interaction.guild_id is None:
                await interaction.followup.send("Campaigns can only be created from within a server/guild.", ephemeral=True)
                return

            title = self.campaign_title_input.value
            description = self.campaign_description_input.value or None

            try:
                total_tokens = int(self.total_tokens_input.value)
                if total_tokens <= 0:
                    await interaction.followup.send("Total tokens must be a positive number.", ephemeral=True)
                    return
            except ValueError:
                await interaction.followup.send("Invalid input for total tokens. Please enter a number.", ephemeral=True)
                return

            try:
                num_scenarios = int(self.num_scenarios_input.value)
                if num_scenarios <= 0:
                    await interaction.followup.send("Number of scenarios must be a positive number.", ephemeral=True)
                    return
                if num_scenarios > 10: # Practical limit
                    await interaction.followup.send("Maximum number of scenarios is 10 for now.", ephemeral=True)
                    return
            except ValueError:
                await interaction.followup.send("Invalid input for number of scenarios. Please enter a number.", ephemeral=True)
                return

            campaign_id = await db.create_campaign(
                guild_id=interaction.guild_id,
                creator_id=interaction.user.id,
                title=title,
                description=description,
                total_tokens_per_voter=total_tokens,
                num_expected_scenarios=num_scenarios
            )

            if campaign_id:
                # Campaign is created, now it's pending approval.
                # Notify the user who submitted the modal.
                await interaction.followup.send(
                    f"🗳️ Weighted Campaign '{title}' (ID: {campaign_id}) has been submitted for admin approval. "
                    f"You will be notified once it's reviewed.",
                    ephemeral=True
                )

                # Attempt to edit the original interaction that opened the mechanism selection (if it exists and was passed)
                # This self.original_interaction is from the ProposalMechanismSelectionView (or a command)
                if self.original_interaction and not self.original_interaction.is_expired():
                    try:
                        await self.original_interaction.edit_original_response(
                            content=f"Campaign '{title}' submitted for approval. Please check your DMs or wait for an admin.",
                            view=None
                        )
                    except discord.HTTPException:
                        pass # Original interaction might have been ephemeral or already handled

                # Send notification to admins for approval
                await _send_campaign_approval_notification(interaction, campaign_id, title, description)

            else:
                await interaction.followup.send("Failed to create the campaign in the database.", ephemeral=True)

        except Exception as e:
            print(f"Error in CampaignSetupModal on_submit: {e}")
            traceback.print_exc()
            # Ensure a response is sent even on unexpected error
            if not interaction.response.is_done():
                await interaction.response.send_message(f"An unexpected error occurred: {e}", ephemeral=True)
            else:
                await interaction.followup.send(f"An unexpected error occurred: {e}", ephemeral=True)

async def _send_campaign_approval_notification(interaction: discord.Interaction, campaign_id: int, title: str, description: Optional[str]):
    admin_channel_name = "proposals" # Or a new config option, e.g., "campaign-approvals"
    admin_channel = await utils.get_or_create_channel(interaction.guild, admin_channel_name, interaction.client.user.id)

    if not admin_channel:
        print(f"ERROR: Could not find or create admin channel '{admin_channel_name}' for campaign approval notification.")
        # Notify the user who submitted the campaign that admin notification failed
        try:
            await interaction.followup.send(
                "Your campaign has been submitted, but an error occurred while notifying admins. Please contact an admin directly.",
                ephemeral=True
            )
        except discord.HTTPException as e_followup:
            print(f"Error sending followup to user about admin notification failure: {e_followup}")
        return

    embed = discord.Embed(
        title=f"🆕 Campaign Submitted for Approval: '{title}'",
        description=f"**Description:**\n{description}" if description and description.strip() else "No description provided.",
        color=discord.Color.orange()
    )
    embed.add_field(name="Campaign ID", value=campaign_id, inline=False)
    embed.add_field(name="Submitted by", value=interaction.user.mention, inline=False)
    embed.set_footer(text=f"Submitted at {datetime.utcnow().strftime('%Y-%m-%d %H:%M UTC')}")

    view = AdminCampaignApprovalView(campaign_id=campaign_id, bot_instance=interaction.client)
    try:
        await admin_channel.send(
            content="Admins, a new campaign requires approval:",
            embed=embed,
            view=view
        )
    except Exception as e_send_admin:
        print(f"ERROR: Could not send campaign approval message to admin channel '{admin_channel_name}': {e_send_admin}")
        # Notify the user who submitted the campaign that admin notification failed
        try:
            await interaction.followup.send(
                "Your campaign has been submitted, but an error occurred during admin notification. Please contact an admin directly.",
                ephemeral=True
            )
        except discord.HTTPException as e_followup_admin_fail:
            print(f"Error sending followup to user about admin notification send failure: {e_followup_admin_fail}")

# View to be sent to campaign creator upon approval, allowing them to start defining scenarios
class StartScenarioDefinitionView(discord.ui.View):
    def __init__(self, campaign_id: int, campaign_title: str, creator_id: int, bot_instance: commands.Bot):
        super().__init__(timeout=None) # Persist until creator acts or dismisses
        self.campaign_id = campaign_id
        self.campaign_title = campaign_title
        self.creator_id = creator_id
        self.bot = bot_instance # Needed for db access potentially or other utils

        self.define_scenarios_button = discord.ui.Button(
            label=f"Define Scenarios for '{self.campaign_title}'",
            style=discord.ButtonStyle.primary,
            custom_id=f"start_define_scenarios_{self.campaign_id}"
        )
        self.define_scenarios_button.callback = self.define_scenarios_callback
        self.add_item(self.define_scenarios_button)

    async def define_scenarios_callback(self, interaction: discord.Interaction):
        if interaction.user.id != self.creator_id:
            await interaction.response.send_message("This button is for the campaign creator.", ephemeral=True)
            return

        await interaction.response.defer(ephemeral=True) # Defer immediately

        campaign_details = await db.get_campaign(self.campaign_id)
        if not campaign_details:
            await interaction.followup.send(f"Error: Campaign C#{self.campaign_id} not found.", ephemeral=True)
            self.define_scenarios_button.disabled = True
            self.define_scenarios_button.label = "Error: Campaign Not Found"
            if interaction.message: await interaction.message.edit(view=self)
            return

        if campaign_details['status'] != 'setup':
            await interaction.followup.send(f"Campaign C#{self.campaign_id} is not in 'setup' phase (current: {campaign_details['status']}). Cannot define scenarios now.", ephemeral=True)
            self.define_scenarios_button.disabled = True
            self.define_scenarios_button.label = f"Campaign Status: {campaign_details['status']}"
            if interaction.message: await interaction.message.edit(view=self)
            return

        next_scenario_num = campaign_details['current_defined_scenarios'] + 1
        total_scenarios = campaign_details['num_expected_scenarios']

        if next_scenario_num > total_scenarios:
            await interaction.followup.send(f"All {total_scenarios} scenarios for Campaign C#{self.campaign_id} seem to be defined already.", ephemeral=True)
            self.define_scenarios_button.disabled = True
            self.define_scenarios_button.label = "All Scenarios Defined"
            if interaction.message: await interaction.message.edit(view=self)
            return

        scenario_view = DefineScenarioView(campaign_id=self.campaign_id, next_scenario_order=next_scenario_num, total_scenarios=total_scenarios, original_interaction=interaction)
        followup_message_content = (
            f"🗳️ Campaign '{self.campaign_title}' (ID: {self.campaign_id}) is ready for scenario definition.\n"
            f"You need to define Scenario {next_scenario_num} of {total_scenarios}."
        )
        await interaction.followup.send(content=followup_message_content, view=scenario_view, ephemeral=True)

        self.define_scenarios_button.disabled = True
        self.define_scenarios_button.label = f"Scenario Definition Started"
        try:
            if interaction.message:
                 await interaction.message.edit(view=self)
        except discord.HTTPException as e:
            print(f"Error editing StartScenarioDefinitionView message: {e}")

class DefineScenarioView(discord.ui.View):
    def __init__(self, campaign_id: int, next_scenario_order: int, total_scenarios: int, original_interaction: Optional[discord.Interaction] = None):
        super().__init__(timeout=300)
        self.campaign_id = campaign_id
        self.next_scenario_order = next_scenario_order
        self.total_scenarios = total_scenarios
        # original_interaction for this view is the one that submitted the CampaignSetupModal or previous DefineScenarioView button
        # It is used to edit the followup message if this view times out.
        self.original_interaction = original_interaction
        self.message: Optional[discord.Message] = None # This will be the message THIS view is attached to

        self.define_button = discord.ui.Button(
            label=f"Define Scenario {next_scenario_order} of {total_scenarios}",
            style=discord.ButtonStyle.primary,
            custom_id=f"define_scenario_{campaign_id}_{next_scenario_order}"
        )
        self.define_button.callback = self.define_scenario_callback
        self.add_item(self.define_button)

    async def define_scenario_callback(self, interaction: discord.Interaction):
        # original_interaction for ProposalMechanismSelectionView will be THIS button interaction.
        # This allows ProposalMechanismSelectionView to edit the ephemeral message it sends.
        view = ProposalMechanismSelectionView(
            original_interaction=interaction,
            invoker_id=interaction.user.id,
            campaign_id=self.campaign_id,
            scenario_order=self.next_scenario_order
        )
        await interaction.response.send_message(
            f"Defining Scenario {self.next_scenario_order} for Campaign ID {self.campaign_id}.\nSelect the voting mechanism for this scenario:",
            view=view,
            ephemeral=True
        )

        self.define_button.disabled = True
        # Edit the message this DefineScenarioView was attached to (which is self.message, set by CampaignSetupModal or previous scenario completion)
        if self.message:
            try:
                await self.message.edit(view=self)
            except discord.HTTPException:
                pass # Message might have been deleted
        self.stop()

    async def on_timeout(self):
        self.define_button.disabled = True
        self.define_button.label = f"Timed out defining Scenario {self.next_scenario_order}"
        # self.message is the message this DefineScenarioView is attached to.
        if self.message:
            try:
                await self.message.edit(view=self)
            except discord.HTTPException as e:
                print(f"Error editing DefineScenarioView message on timeout: {e}")
        # self.original_interaction is the interaction that created this view (e.g. CampaignSetupModal submission)
        # We don't typically edit that one on THIS view's timeout. The primary concern is disabling buttons on THIS view's message.
        self.stop()

# ========================
# 🔹 INTERACTIVE PROPOSAL CREATION
# ========================

class ProposalMechanismSelectionView(discord.ui.View):
    """View with buttons to select a voting mechanism for a new proposal OR a campaign scenario."""
    def __init__(self, original_interaction: Optional[discord.Interaction], invoker_id: int, campaign_id: Optional[int] = None, scenario_order: Optional[int] = None):
        super().__init__(timeout=300)  # 5 minutes timeout
        self.original_interaction = original_interaction
        self.invoker_id = invoker_id
        self.campaign_id = campaign_id # Will be None if not in campaign flow
        self.scenario_order = scenario_order # Will be None if not in campaign flow
        self.message: Optional[discord.Message] = None # To store the message this view is attached to, if needed

        mechanisms = [
            ("Plurality", "plurality", "🗳️"),
            ("Borda Count", "borda", "📊"),
            ("Approval Voting", "approval", "👍"),
            ("Runoff Voting", "runoff", "🔄"),
            ("D'Hondt Method", "dhondt", "⚖️"),
        ]

        # Add Weighted Campaign creation button ONLY if not already in a campaign definition flow
        if not self.campaign_id:
            wc_button = discord.ui.Button(
                label="Create Weighted Campaign",
                style=discord.ButtonStyle.success,
                custom_id="select_mechanism_weighted_campaign",
                emoji="⚖️",
                row = (len(mechanisms) // 2) # Place it after standard mechanisms
            )
            # Ensure row calculation is safe if mechanisms list is short
            button_row = (len(mechanisms) // 2)
            if len(mechanisms) % 2 != 0: # If odd number of mechanisms, last one is on a new row
                 button_row +=1
            wc_button.row = button_row

            wc_button.callback = self.weighted_campaign_button_callback
            self.add_item(wc_button)

        for i, (label, custom_id_suffix, emoji) in enumerate(mechanisms):
            button = discord.ui.Button(
                label=label,
                style=discord.ButtonStyle.secondary,
                custom_id=f"select_mechanism_{custom_id_suffix}",
                emoji=emoji,
                row=i // 2
            )
            button.callback = self.mechanism_button_callback
            self.add_item(button)

    async def weighted_campaign_button_callback(self, interaction: discord.Interaction):
        if interaction.user.id != self.invoker_id:
            await interaction.response.send_message("This interaction is not for you.", ephemeral=True)
            return

        # original_interaction for CampaignSetupModal should be the one that triggered this view, if available.
        # If this view was sent in a new message (e.g. by !propose), self.original_interaction might be None
        # or it could be the interaction from the command itself.
        # For the modal, we want to be able to edit the message that SHOWED the "Create Weighted Campaign" button.
        # This current `interaction` is from clicking the campaign button itself.
        modal = CampaignSetupModal(original_interaction=self.original_interaction if self.original_interaction else interaction)
        await interaction.response.send_modal(modal)
        self.stop() # Stop this view

        # Attempt to edit the message that this view was attached to, to remove the buttons.
        # This `interaction` (from button click) is what we use to edit its own message (which contained the view).
        try:
            await interaction.edit_original_response(content="Weighted Campaign setup form sent. Please fill it out.", view=None)
        except discord.HTTPException as e:
            print(f"Non-critical error: PMeV.weighted_campaign_button_callback couldn't edit original response: {e}")
            # This can happen if the original message was ephemeral, or if interaction context has changed.
            # Modal was sent, that's the main thing.
            pass

    async def mechanism_button_callback(self, interaction: discord.Interaction):
        if interaction.user.id != self.invoker_id:
            await interaction.response.send_message("This interaction is not for you.", ephemeral=True)
            return

        custom_id = interaction.data["custom_id"]
        mechanism_name = custom_id.replace("select_mechanism_", "")

        modal_title_prefix = "New"
        if self.campaign_id and self.scenario_order:
            modal_title_prefix = f"Campaign Scenario {self.scenario_order}: New"

        modal: Optional[discord.ui.Modal] = None
        if mechanism_name == "plurality":
            modal = PluralityProposalModal(interaction, mechanism_name, campaign_id=self.campaign_id, scenario_order=self.scenario_order, title_prefix=modal_title_prefix)
        elif mechanism_name == "borda":
            modal = BordaProposalModal(interaction, mechanism_name, campaign_id=self.campaign_id, scenario_order=self.scenario_order, title_prefix=modal_title_prefix)
        elif mechanism_name == "approval":
            modal = ApprovalProposalModal(interaction, mechanism_name, campaign_id=self.campaign_id, scenario_order=self.scenario_order, title_prefix=modal_title_prefix)
        elif mechanism_name == "runoff":
            modal = RunoffProposalModal(interaction, mechanism_name, campaign_id=self.campaign_id, scenario_order=self.scenario_order, title_prefix=modal_title_prefix)
        elif mechanism_name == "dhondt":
            modal = DHondtProposalModal(interaction, mechanism_name, campaign_id=self.campaign_id, scenario_order=self.scenario_order, title_prefix=modal_title_prefix)

        if modal:
            await interaction.response.send_modal(modal)
            self.stop()
            if self.original_interaction and not self.original_interaction.is_expired():
                try:
                    content_msg = "Proposal creation form sent."
                    if self.campaign_id and self.scenario_order:
                        content_msg = f"Scenario {self.scenario_order} ({mechanism_name.title()}) - Creation form sent."
                    await self.original_interaction.edit_original_response(content=content_msg, view=None)
                except discord.HTTPException as e:
                    print(f"Non-critical error: PMeV.mechanism_button_callback couldn't edit original response: {e}")
                    pass
        else:
            await interaction.response.send_message(f"Modal for {mechanism_name} not implemented yet.", ephemeral=True)

    async def on_timeout(self):
        if self.original_interaction and not self.original_interaction.is_expired():
            try:
                content_msg = "Proposal mechanism selection timed out."
                if self.campaign_id:
                    content_msg = f"Scenario {self.scenario_order} mechanism selection timed out."
                await self.original_interaction.edit_original_response(content=content_msg + " Please run the command again.", view=None)
            except discord.NotFound:
                print("INFO: Original interaction message not found on timeout, likely already deleted or handled.")
            except discord.HTTPException as e:
                print(f"ERROR: Failed to edit original interaction on timeout: {e}")
        self.stop()

    async def interaction_check(self, interaction: discord.Interaction) -> bool:
        if interaction.user.id != self.invoker_id:
            await interaction.response.send_message("You cannot interact with this button.", ephemeral=True)
            return False
        return True

class BaseProposalModal(discord.ui.Modal):
    """Base modal for creating a proposal with common fields."""
    def __init__(self, interaction: discord.Interaction, mechanism_name: str, title_prefix: str = "New", campaign_id: Optional[int] = None, scenario_order: Optional[int] = None):
        # Determine the full title based on whether it's a campaign scenario or standalone proposal
        full_title = f"{title_prefix} {mechanism_name.title()} Proposal"
        if campaign_id and scenario_order: # Already handled by title_prefix logic from PMeV
            # title_prefix would be like "Campaign Scenario X: New"
            full_title = f"{title_prefix} {mechanism_name.title()}"
            # To avoid double "Proposal" if title_prefix is just "New", we can refine title prefix or here
            # For now, PMeV sends "Campaign Scenario X: New" as prefix, so this becomes e.g. "Campaign Scenario 1: New Plurality"
            # If just "New", it becomes "New Plurality Proposal"
            if title_prefix == "New": # Standard proposal
                 full_title = f"{title_prefix} {mechanism_name.title()} Proposal"
            else: # Campaign scenario, title_prefix includes more detail
                 full_title = f"{title_prefix} {mechanism_name.title()}"

        super().__init__(title=full_title.replace("Proposal Proposal", "Proposal").strip()) # Avoid double "Proposal"
        self.original_interaction = interaction # Interaction that opened THIS modal
        self.mechanism_name = mechanism_name
        self.campaign_id = campaign_id
        self.scenario_order = scenario_order

        self.proposal_title_input = discord.ui.TextInput(
            label="Proposal Title (context: scenario if any)",
            placeholder="Enter a concise title",
            min_length=1,
            max_length=100,
            required=True,
            style=discord.TextStyle.short
        )
        self.add_item(self.proposal_title_input)

        self.options_input = discord.ui.TextInput(
            label="Options (One Per Line)",
            placeholder="Enter each voting option on a new line.\nDefault: Yes, No (if blank)",
            required=False,
            style=discord.TextStyle.paragraph
        )
        self.add_item(self.options_input)

        self.deadline_input = discord.ui.TextInput(
            label="Voting Duration (e.g., 7d, 24h, 30m)",
            placeholder="Default: 7d (7 days)",
            required=False,
            style=discord.TextStyle.short,
            default="7d"
        )
        self.add_item(self.deadline_input)

    async def common_on_submit(self, interaction: discord.Interaction, specific_hyperparameters: Dict[str, Any]):
        """Common logic for modal submission, to be called by subclasses."""
        try:
            title = self.proposal_title_input.value
            if self.campaign_id and self.scenario_order:
                description = f"{self.mechanism_name.title()} proposal - Scenario {self.scenario_order} of Campaign ID {self.campaign_id}."
            else:
                description = f"{self.mechanism_name.title()} proposal."

            options_text = self.options_input.value
            deadline_str = self.deadline_input.value or "7d"

            options = [opt.strip() for opt in options_text.split('\n') if opt.strip()]
            if not options_text.strip():
                options = ["Yes", "No"]
            elif not options:
                await interaction.followup.send("Please provide valid options, or leave blank for default Yes/No.", ephemeral=True)
                return

            deadline_seconds = utils.parse_duration(deadline_str)
            if deadline_seconds is None:
                await interaction.followup.send(f"Invalid duration format: '{deadline_str}'. Use d, h, m (e.g., 7d, 24h, 30m).", ephemeral=True)
                return

            actual_deadline_datetime = datetime.utcnow() + timedelta(seconds=deadline_seconds)
            deadline_db_str = actual_deadline_datetime.strftime('%Y-%m-%d %H:%M:%S.%f')

            await _create_new_proposal_entry(
                interaction=interaction,
                title=title,
                description=description,
                mechanism_name=self.mechanism_name,
                options=options,
                deadline_db_str=deadline_db_str,
                hyperparameters=specific_hyperparameters,
                campaign_id=self.campaign_id,
                scenario_order=self.scenario_order
            )
        except Exception as e:
            print(f"Error in BaseProposalModal common_on_submit: {e}")
            traceback.print_exc()
            error_message = f"An unexpected error occurred during proposal submission: {e}"
            await interaction.followup.send(error_message, ephemeral=True)

class PluralityProposalModal(BaseProposalModal):
    def __init__(self, interaction: discord.Interaction, mechanism_name: str, campaign_id: Optional[int] = None, scenario_order: Optional[int] = None, title_prefix: str = "New"):
        super().__init__(interaction, mechanism_name, title_prefix=title_prefix, campaign_id=campaign_id, scenario_order=scenario_order)
        self.allow_abstain_input = discord.ui.TextInput(
            label="Allow Abstain Votes? (yes/no/blank for yes)",
            default="yes",
            required=False,
            max_length=3
        )
        self.add_item(self.allow_abstain_input)
        self.winning_threshold_percentage_input = discord.ui.TextInput(
            label="Winning Threshold % (e.g., 40)",
            placeholder="Leave blank for simple majority. Enter 0-100.",
            required=False,
            max_length=3
        )
        self.add_item(self.winning_threshold_percentage_input)

    async def on_submit(self, interaction: discord.Interaction):
        await interaction.response.defer(ephemeral=True, thinking=True)
        try:
            hyperparameters = {}
            allow_abstain_str = self.allow_abstain_input.value.strip().lower()
            if allow_abstain_str in ["yes", "y", ""]:
                hyperparameters["allow_abstain"] = True
            elif allow_abstain_str in ["no", "n"]:
                hyperparameters["allow_abstain"] = False
            else:
                await interaction.followup.send("Invalid input for 'Allow Abstain'. Please use 'yes' or 'no'.", ephemeral=True)
                return

            threshold_str = self.winning_threshold_percentage_input.value.strip()
            if threshold_str:
                try:
                    threshold = int(threshold_str)
                    if not (0 <= threshold <= 100):
                        await interaction.followup.send("Winning threshold must be between 0 and 100.", ephemeral=True)
                        return
                    hyperparameters["winning_threshold_percentage"] = threshold
                except ValueError:
                    await interaction.followup.send("Invalid input for winning threshold.", ephemeral=True)
                    return

            await self.common_on_submit(interaction, hyperparameters)
        except Exception as e:
            print(f"Error in PluralityProposalModal on_submit: {e}")
            traceback.print_exc()
            await interaction.followup.send("An error occurred in the Plurality submission.", ephemeral=True)

class BordaProposalModal(BaseProposalModal):
    def __init__(self, interaction: discord.Interaction, mechanism_name: str, campaign_id: Optional[int] = None, scenario_order: Optional[int] = None, title_prefix: str = "New"):
        super().__init__(interaction, mechanism_name, title_prefix=title_prefix, campaign_id=campaign_id, scenario_order=scenario_order)
        self.allow_abstain_input = discord.ui.TextInput(
            label="Allow Abstain Votes? (yes/no/blank for yes)",
            default="yes",
            required=False,
            max_length=3
        )
        self.add_item(self.allow_abstain_input)

    async def on_submit(self, interaction: discord.Interaction):
        await interaction.response.defer(ephemeral=True, thinking=True)
        try:
            hyperparameters = {}
            allow_abstain_str = self.allow_abstain_input.value.strip().lower()
            if allow_abstain_str in ["yes", "y", ""]:
                hyperparameters["allow_abstain"] = True
            elif allow_abstain_str in ["no", "n"]:
                hyperparameters["allow_abstain"] = False
            else:
                await interaction.followup.send("Invalid input for 'Allow Abstain'. Please use 'yes' or 'no'.", ephemeral=True)
                return

            await self.common_on_submit(interaction, hyperparameters)
        except Exception as e:
            print(f"Error in BordaProposalModal on_submit: {e}")
            traceback.print_exc()
            await interaction.followup.send("An error occurred in the Borda submission.", ephemeral=True)

class ApprovalProposalModal(BaseProposalModal):
    def __init__(self, interaction: discord.Interaction, mechanism_name: str, campaign_id: Optional[int] = None, scenario_order: Optional[int] = None, title_prefix: str = "New"):
        super().__init__(interaction, mechanism_name, title_prefix=title_prefix, campaign_id=campaign_id, scenario_order=scenario_order)
        self.allow_abstain_input = discord.ui.TextInput(
            label="Allow Abstain Votes? (yes/no/blank for yes)",
            default="yes",
            required=False,
            max_length=3
        )
        self.add_item(self.allow_abstain_input)

    async def on_submit(self, interaction: discord.Interaction):
        await interaction.response.defer(ephemeral=True, thinking=True)
        try:
            hyperparameters = {}
            allow_abstain_str = self.allow_abstain_input.value.strip().lower()
            if allow_abstain_str in ["yes", "y", ""]:
                hyperparameters["allow_abstain"] = True
            elif allow_abstain_str in ["no", "n"]:
                hyperparameters["allow_abstain"] = False
            else:
                await interaction.followup.send("Invalid input for 'Allow Abstain'. Please use 'yes' or 'no'.", ephemeral=True)
                return

            await self.common_on_submit(interaction, hyperparameters)
        except Exception as e:
            print(f"Error in ApprovalProposalModal on_submit: {e}")
            traceback.print_exc()
            await interaction.followup.send("An error occurred in the Approval submission.", ephemeral=True)

class RunoffProposalModal(BaseProposalModal):
    def __init__(self, interaction: discord.Interaction, mechanism_name: str, campaign_id: Optional[int] = None, scenario_order: Optional[int] = None, title_prefix: str = "New"):
        super().__init__(interaction, mechanism_name, title_prefix=title_prefix, campaign_id=campaign_id, scenario_order=scenario_order)
        self.allow_abstain_input = discord.ui.TextInput(
            label="Allow Abstain Votes? (yes/no/blank for yes)",
            default="yes",
            required=False,
            max_length=3
        )
        self.add_item(self.allow_abstain_input)

    async def on_submit(self, interaction: discord.Interaction):
        await interaction.response.defer(ephemeral=True, thinking=True)
        try:
            hyperparameters = {}
            allow_abstain_str = self.allow_abstain_input.value.strip().lower()
            if allow_abstain_str in ["yes", "y", ""]:
                hyperparameters["allow_abstain"] = True
            elif allow_abstain_str in ["no", "n"]:
                hyperparameters["allow_abstain"] = False
            else:
                await interaction.followup.send("Invalid input for 'Allow Abstain'. Please use 'yes' or 'no'.", ephemeral=True)
                return

            await self.common_on_submit(interaction, hyperparameters)
        except Exception as e:
            print(f"Error in RunoffProposalModal on_submit: {e}")
            traceback.print_exc()
            await interaction.followup.send("An error occurred in the Runoff submission.", ephemeral=True)

class DHondtProposalModal(BaseProposalModal):
    def __init__(self, interaction: discord.Interaction, mechanism_name: str, campaign_id: Optional[int] = None, scenario_order: Optional[int] = None, title_prefix: str = "New"):
        super().__init__(interaction, mechanism_name, title_prefix=title_prefix, campaign_id=campaign_id, scenario_order=scenario_order)
        self.allow_abstain_input = discord.ui.TextInput(
            label="Allow Abstain Votes? (yes/no/blank for yes)",
            default="yes",
            required=False,
            max_length=3
        )
        self.add_item(self.allow_abstain_input)

        self.num_seats_input = discord.ui.TextInput(
            label="Number of 'Seats' to Allocate (Winners)",
            default="1",
            required=False
        )
        self.add_item(self.num_seats_input)

    async def on_submit(self, interaction: discord.Interaction):
        await interaction.response.defer(ephemeral=True, thinking=True)
        try:
            hyperparameters = {}
            allow_abstain_str = self.allow_abstain_input.value.strip().lower()
            if allow_abstain_str in ["yes", "y", ""]:
                hyperparameters["allow_abstain"] = True
            elif allow_abstain_str in ["no", "n"]:
                hyperparameters["allow_abstain"] = False
            else:
                await interaction.followup.send("Invalid input for 'Allow Abstain'. Please use 'yes' or 'no'.", ephemeral=True)
                return

            num_seats_str = self.num_seats_input.value.strip()
            if num_seats_str:
                try:
                    num_seats = int(num_seats_str)
                    if num_seats <= 0:
                        await interaction.response.send_message("Number of seats must be a positive integer.", ephemeral=True)
                        return
                    hyperparameters["num_seats"] = num_seats
                except ValueError:
                    await interaction.response.send_message("Invalid input for number of seats. Please enter a whole number (e.g., 3).", ephemeral=True)
                    return
            else:
                # Default to 1 seat if not specified, as per the input's default value
                hyperparameters["num_seats"] = 1

            await self.common_on_submit(interaction, hyperparameters)
        except Exception as e:
            print(f"Error in DHondtProposalModal on_submit: {e}")
            traceback.print_exc()
            await interaction.followup.send("An error occurred in the D'Hondt submission.", ephemeral=True)

# Helper function to be called by BaseProposalModal (Now _create_new_proposal_entry)
async def _create_new_proposal_entry(interaction: discord.Interaction, title: str, description: str, mechanism_name: str, options: List[str], deadline_db_str: str, hyperparameters: Optional[Dict[str, Any]] = None, campaign_id: Optional[int] = None, scenario_order: Optional[int] = None) -> Optional[int]:
    """
    Creates a new proposal entry in the database and handles initial user/admin feedback.
    Returns the new proposal_id if successful, otherwise None.
    """
    try:
        guild_id = interaction.guild_id
        if not guild_id:
            await interaction.followup.send("Error: Could not identify the server. Please try again from within the server.", ephemeral=True)
            return None

        # Fetch constitutional variables to check for proposer eligibility and approval requirements
        const_vars = await db.get_constitutional_variables(guild_id)

        eligible_proposers_role_name = const_vars.get("eligible_proposers_role", {}).get("value", "everyone")
        requires_approval = const_vars.get("proposal_requires_approval", {}).get("value", "false").lower() == "true"

        # Check if the user is eligible to create a proposal
        if eligible_proposers_role_name != "everyone":
            eligible_role = discord.utils.get(interaction.guild.roles, name=eligible_proposers_role_name)
            if not eligible_role or eligible_role not in interaction.user.roles:
                await interaction.followup.send(f"You do not have the required role ('{eligible_proposers_role_name}') to create proposals.", ephemeral=True)
                return None

        # Determine initial status - AUTO-APPROVAL LOGIC FOR CAMPAIGNS
        if campaign_id:
            # For campaign scenarios, check if the campaign is approved
            campaign_data = await db.get_campaign(campaign_id)
            if campaign_data and campaign_data['status'] in ['setup', 'active']:
                # Campaign is approved, auto-approve the scenario
                initial_status = "ApprovedScenario"
                requires_approval = False
                print(f"DEBUG: Auto-approving scenario for approved campaign C#{campaign_id}")
            else:
                # Campaign not approved or not found, use normal approval flow
                initial_status = "Pending Approval" if requires_approval else "Voting"
        else:
            # Standalone proposal, use normal logic
            initial_status = "Pending Approval" if requires_approval else "Voting"

        # Convert hyperparameters to JSON string for DB
        hyperparameters_json = json.dumps(hyperparameters) if hyperparameters else "{}"

        # Step 1: Create the proposal without the options
        proposal_id = await db.create_proposal(
            server_id=guild_id,
            proposer_id=interaction.user.id,
            title=title,
            description=description,
            voting_mechanism=mechanism_name,
            deadline=deadline_db_str,
            requires_approval=requires_approval,
            hyperparameters=hyperparameters_json,
            campaign_id=campaign_id,
            scenario_order=scenario_order,
            initial_status=initial_status
        )

        if not proposal_id:
            # Error is logged inside db.create_proposal
            await interaction.followup.send("There was a database error creating the proposal.", ephemeral=True)
            return None

        # Step 2: Add the proposal options now that we have a proposal_id
        if options:
            success = await db.add_proposal_options(proposal_id, options)
            if not success:
                # Handle failure to add options if necessary, e.g., log a warning
                print(f"WARNING: Proposal P#{proposal_id} created, but failed to add options.")
                # Depending on desired behavior, you might want to delete the proposal here
                await db.delete_proposal_data(proposal_id)
                await interaction.followup.send("Failed to save proposal options. Aborting.", ephemeral=True)
                return None

        # Update campaign scenario count if this is a campaign scenario
        if campaign_id:
            await db.increment_defined_scenarios(campaign_id)

        # --- LOGGING ---
        log_channel_name = "audit-log" # Or from config
        log_channel = await utils.get_or_create_channel(interaction.guild, log_channel_name, interaction.client.user.id)

        # --- Handle post-creation actions based on status ---

        if initial_status == "Pending Approval":
            # Notify user that it's pending approval
            await interaction.followup.send(
                f"✅ Proposal '{title}' (ID: #{proposal_id}) has been submitted and is pending admin approval.",
                ephemeral=True
            )
            # Send notification to admins in the proposals channel
            await _send_admin_approval_notification(interaction, proposal_id, title, description)

        elif initial_status == "ApprovedScenario":
            # Campaign scenario that was auto-approved
            base_message = f"✅ Scenario '{title}' (ID: #{proposal_id}) has been created and auto-approved for the campaign!"
            
            # Check if campaign is active for more specific messaging
            campaign_data = await db.get_campaign(campaign_id) if campaign_id else None
            if campaign_data and campaign_data['status'] == 'active':
                # Campaign is active, check if we can start immediately
                campaign_proposals = await db.get_proposals_by_campaign_id(campaign_id, guild_id=interaction.guild_id)
                active_voting_scenarios = [p for p in campaign_proposals if p['status'] == 'Voting']
                
                if not active_voting_scenarios:
                    user_message = f"{base_message} Since the campaign is active, voting will start immediately!"
                else:
                    active_scenario_info = ", ".join([f"S#{s.get('scenario_order')}" for s in active_voting_scenarios])
                    user_message = f"{base_message} It will start voting automatically when the currently active scenario(s) ({active_scenario_info}) finish."
            else:
                # Campaign not active yet
                user_message = f"{base_message} It will be active when the campaign is started."
            
            await interaction.followup.send(user_message, ephemeral=True)
            print(f"DEBUG: Created proposal P#{proposal_id} with campaign_id={campaign_id}, scenario_order={scenario_order}, status='{initial_status}'")
            
            # Update the campaign control panel after scenario creation
            if campaign_id:
                await _update_campaign_control_panel(campaign_id, interaction.client)
                
                # NEW: If campaign is already active, immediately start voting for this scenario
                if campaign_data and campaign_data['status'] == 'active':
                    print(f"DEBUG: Campaign C#{campaign_id} is active, immediately starting voting for new scenario P#{proposal_id}")
                    
                    # Start voting immediately - remove the restriction about other scenarios voting
                    # Multiple scenarios can vote simultaneously as per original design
                    success_init_vote, init_vote_msg = await voting_utils.initiate_campaign_stage_voting(
                        guild=interaction.guild,
                        campaign_id=campaign_id,
                        scenario_proposal_ids=[proposal_id],
                        bot_instance=interaction.client
                    )
                    
                    if success_init_vote:
                        print(f"DEBUG: Successfully initiated voting for new scenario P#{proposal_id} in active campaign C#{campaign_id}")
                        # Update user notification
                        try:
                            await interaction.edit_original_response(
                                content=f"✅ Scenario '{title}' (ID: #{proposal_id}) has been created, auto-approved, and voting has started immediately! DMs have been sent to voters."
                            )
                        except discord.HTTPException:
                            # If editing fails, send a followup
                            await interaction.followup.send(
                                f"🎉 Update: Voting for scenario '{title}' (ID: #{proposal_id}) has started immediately! DMs have been sent to voters.",
                                ephemeral=True
                            )
                    else:
                        print(f"DEBUG: Failed to initiate voting for new scenario P#{proposal_id}: {init_vote_msg}")
                        try:
                            await interaction.edit_original_response(
                                content=f"✅ Scenario '{title}' (ID: #{proposal_id}) has been created and auto-approved. {init_vote_msg}"
                            )
                        except discord.HTTPException:
                            await interaction.followup.send(
                                f"⚠️ Scenario '{title}' (ID: #{proposal_id}) created but issue starting voting: {init_vote_msg}",
                                ephemeral=True
                            )

        else: # Status is 'Voting'
            # Notify user that voting has started and distribute DMs
            await interaction.followup.send(
                f"✅ Proposal '{title}' (ID: #{proposal_id}) has been created and voting is now open!",
                ephemeral=True
            )
            # We need the full proposal dict to send DMs
            proposal = await db.get_proposal(proposal_id)
            if proposal:
                await voting_utils.distribute_voting_dms(interaction.client, proposal)
            else:
                print(f"ERROR: Could not fetch proposal #{proposal_id} right after creation for DM distribution.")

        return proposal_id

    except Exception as e:
        print(f"CRITICAL ERROR in _create_new_proposal_entry: {e}")
        traceback.print_exc()
        # Ensure a response is sent to the user on error
        if not interaction.response.is_done():
            # This should not happen if called from a deferred context, but as a failsafe
            try:
                await interaction.response.send_message("An unexpected critical error occurred while creating the proposal.", ephemeral=True)
            except discord.InteractionResponded:
                 await interaction.followup.send("An unexpected critical error occurred while creating the proposal.", ephemeral=True)
        else:
            await interaction.followup.send("An unexpected critical error occurred while creating the proposal.", ephemeral=True)
        return None

async def start_proposal_creation_flow(ctx: commands.Context):
    """Starts the new proposal creation flow (standalone or first step of campaign scenario definition)."""
    try:
        if ctx.guild is None:
            await ctx.send("The `!propose` command can only be used in a server channel, not in DMs.")
            print(f"INFO: {ctx.author} attempted to use !propose in DMs.")
            return

        print(f"🔍 {ctx.author} invoked proposal creation in {ctx.guild.name} via !propose command.")

        # For a standalone proposal initiated by !propose, campaign_id and scenario_order are None.
        # The original_interaction for the view is ctx.interaction (which is None for message commands).
        view = ProposalMechanismSelectionView(original_interaction=ctx.interaction, invoker_id=ctx.author.id, campaign_id=None, scenario_order=None)

        if ctx.interaction:
            # This case is less likely for a traditional !propose command but handled for completeness if it was triggered by another interaction.
            await ctx.interaction.response.send_message("Please select a voting mechanism for your proposal:", view=view, ephemeral=False)
            print(f"✅ Sent ProposalMechanismSelectionView to {ctx.author} via interaction response.")
        else:
            # Standard case for !propose: send a new message.
            sent_message = await ctx.send("Please select a voting mechanism for your proposal (or create a campaign):", view=view)
            view.message = sent_message # Allow the view to know about its message for timeout edits
            print(f"✅ Sent ProposalMechanismSelectionView to {ctx.author} via new message (ID: {sent_message.id}).")

    except Exception as e:
        print(f"❌ Error in start_proposal_creation_flow: {e}")
        traceback.print_exc()
        error_message = f"❌ An error occurred: {e}"
        try:
            if ctx.interaction and not ctx.interaction.response.is_done():
                await ctx.interaction.response.send_message(error_message, ephemeral=True)
            elif ctx.channel:
                await ctx.send(error_message)
            else:
                print(f"CRITICAL: Could not send error to user {ctx.author.id if ctx.author else 'Unknown User'} in start_proposal_creation_flow")
        except Exception as e_report:
            print(f"Error sending error report: {e_report}")

# New View for Admin Approval Buttons
class AdminApprovalView(discord.ui.View):
    def __init__(self, proposal_id: int): # Removed bot_instance, campaign_id, scenario_order
        super().__init__(timeout=None) # Keep view persistent
        # self.proposal_id = proposal_id # Not strictly needed as instance var if parsed from custom_id
        # self.bot = bot_instance # Use interaction.client
        # self.campaign_id = campaign_id # Fetch from DB
        # self.scenario_order = scenario_order # Fetch from DB

        # Approve Button
        self.approve_button = discord.ui.Button(
            label="Approve",
            style=discord.ButtonStyle.success,
            custom_id=f"admin_approve_proposal_{proposal_id}"
        )
        self.approve_button.callback = self.approve_button_callback
        self.add_item(self.approve_button)

        # Reject Button
        self.reject_button = discord.ui.Button(
            label="Reject",
            style=discord.ButtonStyle.danger,
            custom_id=f"admin_reject_proposal_{proposal_id}"
        )
        self.reject_button.callback = self.reject_button_callback
        self.add_item(self.reject_button)

    # Removed @discord.ui.button decorator as buttons are created in __init__
    async def approve_button_callback(self, interaction: discord.Interaction):
        # Defer interaction first
        await interaction.response.defer(ephemeral=False) # Ephemeral False to allow followup if needed

        custom_id_parts = interaction.data['custom_id'].split('_')
        try:
            proposal_id_from_custom_id = int(custom_id_parts[-1])
        except (IndexError, ValueError):
            await interaction.followup.send("Error: Could not identify proposal ID from interaction.", ephemeral=True)
            return

        proposal = await db.get_proposal(proposal_id_from_custom_id)
        if not proposal:
            await interaction.followup.send(f"Error: Proposal P#{proposal_id_from_custom_id} not found.", ephemeral=True)
            return

        campaign_id = proposal.get('campaign_id')
        scenario_order = proposal.get('scenario_order')
        bot_instance = interaction.client

        # Call the approval logic
        success, message_content = await _perform_approve_proposal_action(
            interaction,
            proposal_id_from_custom_id,
            bot_instance,
            campaign_id=campaign_id,
            scenario_order=scenario_order
        )

        if success:
            # Find and disable buttons
            for item in self.children:
                if isinstance(item, discord.ui.Button):
                    item.disabled = True
            await interaction.edit_original_response(view=self)
            await interaction.followup.send(message_content, ephemeral=True) # Send confirmation to admin
        else:
            await interaction.followup.send(f"Failed to approve: {message_content}", ephemeral=True)

    # Removed @discord.ui.button decorator
    async def reject_button_callback(self, interaction: discord.Interaction):
        custom_id_parts = interaction.data['custom_id'].split('_')
        try:
            proposal_id_from_custom_id = int(custom_id_parts[-1])
        except (IndexError, ValueError):
            # For modal, use interaction.response directly if not deferred
            await interaction.response.send_message("Error: Could not identify proposal ID from interaction.", ephemeral=True)
            return

        proposal = await db.get_proposal(proposal_id_from_custom_id)
        if not proposal:
            await interaction.response.send_message(f"Error: Proposal P#{proposal_id_from_custom_id} not found.", ephemeral=True)
            return

        campaign_id = proposal.get('campaign_id')
        scenario_order = proposal.get('scenario_order')
        bot_instance = interaction.client

        # Pass campaign_id and scenario_order to the modal
        modal = RejectReasonModal(
            proposal_id=proposal_id_from_custom_id,
            original_button_interaction=interaction,
            bot_instance=bot_instance,
            parent_view=self,
            campaign_id=campaign_id,
            scenario_order=scenario_order
        )
        await interaction.response.send_modal(modal)

# New Modal for Rejection Reason
class RejectReasonModal(discord.ui.Modal, title="Reject Proposal"):
    def __init__(self, proposal_id: int, original_button_interaction: discord.Interaction, bot_instance: commands.Bot, parent_view: AdminApprovalView, campaign_id: Optional[int]=None, scenario_order: Optional[int]=None):
        super().__init__()
        self.proposal_id = proposal_id
        self.original_button_interaction = original_button_interaction
        self.bot = bot_instance
        self.parent_view = parent_view
        self.campaign_id = campaign_id
        self.scenario_order = scenario_order

        self.reason_input = discord.ui.TextInput(
            label="Reason for Rejection",
            style=discord.TextStyle.paragraph,
            placeholder="Please provide a reason for rejecting this proposal.",
            required=True,
            min_length=10
        )
        self.add_item(self.reason_input)

    async def on_submit(self, interaction: discord.Interaction):
        await interaction.response.defer()
        reason = self.reason_input.value

        # Pass campaign context to action handler
        success, message_content = await _perform_reject_proposal_action(interaction, self.proposal_id, reason, self.bot, campaign_id=self.campaign_id, scenario_order=self.scenario_order)

        original_embed = self.original_button_interaction.message.embeds[0] if self.original_button_interaction.message.embeds else None
        new_embed = None
        if original_embed:
            new_embed = original_embed.copy()
            status_field_index = next((i for i, field in enumerate(new_embed.fields) if field.name.lower() == "status"), 0)

            if success:
                new_embed.colour = discord.Color.red()
                new_embed.set_field_at(status_field_index, name="Status", value=f"Rejected by {interaction.user.mention}", inline=True)
                # Add reason field if not already there or update if it is (less likely for reject)
                # For simplicity, just add it if success, assuming it wasn't there for a pending proposal.
                reason_field_exists = any(field.name.lower() == "rejection reason" for field in new_embed.fields)
                if not reason_field_exists:
                    new_embed.add_field(name="Rejection Reason", value=reason, inline=False)
                else: # Update existing, though less common
                    idx = next((i for i, field in enumerate(new_embed.fields) if field.name.lower() == "rejection reason"), -1)
                    if idx != -1:
                        new_embed.set_field_at(idx, name="Rejection Reason", value=reason, inline=False)

            action_by_text = f"Actioned by {interaction.user.display_name} at {datetime.utcnow().strftime('%Y-%m-%d %H:%M UTC')}"
            if self.campaign_id and self.scenario_order:
                action_by_text += f" (C:{self.campaign_id} S:{self.scenario_order})"
            new_embed.set_footer(text=action_by_text)

        for item in self.parent_view.children:
            item.disabled = True

        await self.original_button_interaction.message.edit(content=message_content, embed=new_embed, view=self.parent_view)

async def _perform_approve_proposal_action(interaction_or_ctx: Union[discord.Interaction, commands.Context], proposal_id: int, bot_instance: commands.Bot, campaign_id: Optional[int]=None, scenario_order: Optional[int]=None) -> tuple[bool, str]:
    guild = interaction_or_ctx.guild
    user = interaction_or_ctx.user if isinstance(interaction_or_ctx, discord.Interaction) else interaction_or_ctx.author
    # ... (rest of the function needs to be aware of campaign_id/scenario_order for tailored logic if a proposal is part of a campaign)
    # For now, the main impact is on audit logs and notifications. Actual voting start might differ for campaigns.

    try:
        proposal = await db.get_proposal(proposal_id)
        if not proposal:
            return False, f"❌ Proposal #{proposal_id} not found."

        if proposal['status'] not in ["Pending", "Pending Approval"]:
            return False, f"❌ Proposal P#{proposal_id} (S#{scenario_order} C#{campaign_id} if applicable) is not pending approval (status: {proposal['status']})."

        # For campaign scenarios, approving them doesn't mean voting starts immediately.
        # It just means they are ready. The campaign itself needs to be activated / progress.
        # Standalone proposals go to "Voting".
        new_status = "Voting"
        action_message_suffix = "Voting has started!"
        if campaign_id: # If part of a campaign
            new_status = "ApprovedScenario" # Or a similar status indicating it's ready within the campaign
            action_message_suffix = "It is now approved and will be active when the campaign reaches this scenario."
            # We could also fetch campaign details here to see if it's the *first* scenario of a campaign that is *not yet active*,
            # and potentially offer an admin a button to "Start Campaign Now". But that's a further enhancement.

        await db.update_proposal_status(proposal_id, new_status)

        # Announce in proposals channel (if standalone and approved)
        if not campaign_id and new_status == "Voting": # Only for standalone proposals that go directly to voting
            # All the announcement, DM, and voting room logic is now in initiate_voting_for_proposal
            success_init_vote, init_vote_msg = await voting_utils.initiate_voting_for_proposal(
                guild=guild,
                proposal_id=proposal_id,
                bot_instance=bot_instance,
                proposal_details=proposal # Pass already fetched proposal details
            )
            if success_init_vote:
                action_message_suffix = init_vote_msg # Update suffix with DM info etc.
            else:
                # If initiation failed, we should reflect this.
                # The proposal status was already set to 'Voting', this might need careful handling or rollback.
                # For now, just log and use the error message.
                print(f"ERROR: P#{proposal_id} - Failed to fully initiate voting: {init_vote_msg}")
                action_message_suffix = f"Voting status set, but error during full initiation: {init_vote_msg}"
        elif campaign_id: # It is a campaign scenario that was just approved to 'ApprovedScenario'
            proposer = guild.get_member(proposal['proposer_id'])
            if proposer:
                try:
                    await proposer.send(f"👍 Your scenario '{proposal['title']}' (P#{proposal_id}) for Campaign C#{campaign_id} has been approved by an admin. It will become active when the campaign reaches this stage.")
                except discord.Forbidden:
                    print(f"Could not DM proposer {proposer.id} about scenario approval for P#{proposal_id}")
        # If not campaign_id and new_status is not "Voting" (e.g. future states), no special action here.

        # Audit Log
        audit_channel = discord.utils.get(guild.text_channels, name="audit-log")
        if audit_channel:
            log_message = f"✅ **Proposal Approved**: P#{proposal_id} ('{proposal['title']}') approved by {user.mention}. {action_message_suffix}"
            if campaign_id:
                log_message = f"✅ **Campaign Scenario Approved**: C#{campaign_id} S#{scenario_order} (P#{proposal_id} '{proposal['title']}') approved by {user.mention}. {action_message_suffix}"
            await audit_channel.send(log_message)

        return True, f"✅ Proposal P#{proposal_id} ('{proposal['title']}') approved. {action_message_suffix}"

    except Exception as e:
        print(f"Error in _perform_approve_proposal_action for P#{proposal_id} (C:{campaign_id} S:{scenario_order}): {e}")
        traceback.print_exc()
        return False, f"❌ An error occurred while approving P#{proposal_id}: {e}"

async def _perform_reject_proposal_action(interaction_or_ctx: Union[discord.Interaction, commands.Context], proposal_id: int, reason: str, bot_instance: commands.Bot, campaign_id: Optional[int]=None, scenario_order: Optional[int]=None) -> tuple[bool, str]:
    guild = interaction_or_ctx.guild
    user = interaction_or_ctx.user if isinstance(interaction_or_ctx, discord.Interaction) else interaction_or_ctx.author
    # ... (rest of the function needs to be aware of campaign_id/scenario_order for tailored logic)
    # ... existing code ...

# New View for Admin Campaign Approval Buttons
class AdminCampaignApprovalView(discord.ui.View):
    def __init__(self, campaign_id: int, bot_instance: commands.Bot):
        super().__init__(timeout=None) # Persist for admin action
        self.campaign_id = campaign_id
        self.bot = bot_instance

    @discord.ui.button(label="Approve Campaign", style=discord.ButtonStyle.success, custom_id="admin_approve_campaign")
    async def approve_campaign_callback(self, interaction: discord.Interaction, button: discord.ui.Button):
        if not interaction.user.guild_permissions.administrator:
            await interaction.response.send_message("You do not have permission to approve campaigns.", ephemeral=True)
            return

        # Defer the interaction from the button click itself.
        # The helper function will send a followup after processing.
        await interaction.response.defer(ephemeral=True)

        await _perform_approve_campaign_action(
            admin_interaction_for_message_edit=interaction,
            campaign_id=self.campaign_id,
            bot_instance=self.bot,
            admin_view_to_disable=self
        )

    @discord.ui.button(label="Reject Campaign", style=discord.ButtonStyle.danger, custom_id="admin_reject_campaign")
    async def reject_campaign_callback(self, interaction: discord.Interaction, button: discord.ui.Button):
        if not interaction.user.guild_permissions.administrator:
            await interaction.response.send_message("You do not have permission to reject campaigns.", ephemeral=True)
            return

        # Send the modal to get the rejection reason.
        # The modal's on_submit will call _perform_reject_campaign_action.
        # The interaction here (button click) is passed to the modal so it knows which message to edit later.
        modal = CampaignRejectReasonModal(
            campaign_id=self.campaign_id,
            original_button_interaction=interaction,
            bot_instance=self.bot,
            parent_view=self
        )
        await interaction.response.send_modal(modal)

# Modal for Campaign Rejection Reason
class CampaignRejectReasonModal(discord.ui.Modal, title="Reject Campaign"):
    def __init__(self, campaign_id: int, original_button_interaction: discord.Interaction, bot_instance: commands.Bot, parent_view: AdminCampaignApprovalView):
        super().__init__(timeout=None) # Or a reasonable timeout like 300s
        self.campaign_id = campaign_id
        self.original_button_interaction = original_button_interaction
        self.bot = bot_instance
        self.parent_view = parent_view

        self.reason_input = discord.ui.TextInput(
            label="Reason for Rejection",
            style=discord.TextStyle.paragraph,
            placeholder="Provide a reason for rejecting this campaign.",
            required=True,
            min_length=10,
            max_length=500 # Add a max length
        )
        self.add_item(self.reason_input)

    async def on_submit(self, modal_interaction: discord.Interaction):
        # This modal_interaction is from submitting the modal itself.
        # The self.original_button_interaction is from clicking the 'Reject Campaign' button.
        reason = self.reason_input.value

        # Defer the modal submission interaction immediately
        await modal_interaction.response.defer(ephemeral=True)

        # Call the helper function that will perform the rejection, notify user, and update admin message.
        # The helper function will use self.original_button_interaction to edit the message with the buttons.
        await _perform_reject_campaign_action(
            admin_interaction_for_message_edit=self.original_button_interaction,
            campaign_id=self.campaign_id,
            reason=reason,
            bot_instance=self.bot,
            admin_view_to_disable=self.parent_view,
            rejecting_admin_user=modal_interaction.user # User who filled out and submitted the modal
        )
        # Optionally, followup to the modal submission if needed, but primary feedback is editing the button message.
        # await modal_interaction.followup.send("Rejection processed.", ephemeral=True)

async def _perform_approve_campaign_action(admin_interaction_for_message_edit: discord.Interaction, campaign_id: int, bot_instance: commands.Bot, admin_view_to_disable: AdminCampaignApprovalView):
    guild = admin_interaction_for_message_edit.guild
    admin_user = admin_interaction_for_message_edit.user

    approved = await db.approve_campaign(campaign_id, admin_user.id)
    if not approved:
        # Check if the interaction is still valid before sending a followup
        try:
            if not admin_interaction_for_message_edit.response.is_done():
                # If for some reason defer wasn't called or failed, respond directly if possible (rare for this flow)
                await admin_interaction_for_message_edit.response.send_message(f"Campaign C#{campaign_id} could not be approved. It might have been actioned already, is not in 'pending_approval' state, or an error occurred.", ephemeral=True)
            else:
                await admin_interaction_for_message_edit.followup.send(f"Campaign C#{campaign_id} could not be approved. It might have been actioned already, is not in 'pending_approval' state, or an error occurred.", ephemeral=True)
        except discord.NotFound: # Handles the "Unknown Interaction" case
            print(f"WARN: Interaction for approving C#{campaign_id} was not found. Campaign approval by {admin_user.id} might have failed or was a duplicate action.")
        except discord.HTTPException as e:
            print(f"WARN: HTTP error sending followup for C#{campaign_id} approval failure: {e}")
        return

    campaign_data = await db.get_campaign(campaign_id)
    if not campaign_data:
        await admin_interaction_for_message_edit.followup.send(f"Campaign C#{campaign_id} data not found after approval attempt.", ephemeral=True)
        return

    # --- NEW: Update status of existing pending scenarios for this campaign ---
    try:
        campaign_proposals = await db.get_proposals_by_campaign_id(campaign_id, guild_id=guild.id) # Assuming guild_id might be needed for scoping
        updated_scenario_count = 0
        if campaign_proposals:
            for scenario_proposal in campaign_proposals:
                if scenario_proposal['status'] == 'Pending Approval':
                    await db.update_proposal_status(scenario_proposal['proposal_id'], "ApprovedScenario")
                    updated_scenario_count += 1
                    print(f"DEBUG: Auto-approved existing scenario P#{scenario_proposal['proposal_id']} for newly approved C#{campaign_id}.")
        if updated_scenario_count > 0:
            print(f"INFO: Updated {updated_scenario_count} existing pending scenarios to 'ApprovedScenario' for C#{campaign_id}.")
    except Exception as e_update_scenarios:
        print(f"ERROR: Failed to update existing scenarios for C#{campaign_id} during campaign approval: {e_update_scenarios}")
        # Optionally notify admin of this partial failure, but proceed with campaign approval main flow
        await admin_interaction_for_message_edit.followup.send(f"Warning: Campaign C#{campaign_id} approved, but an error occurred while auto-approving its existing scenarios: {e_update_scenarios}", ephemeral=True)
    # --- END NEW ---

    # Notify Creator - REMOVED DM
    creator = await guild.fetch_member(campaign_data['creator_id']) # Use fetch_member for robustness
    # if creator:
    #     try:
    #         dm_view = StartScenarioDefinitionView(campaign_id, campaign_data['title'], creator.id, bot_instance)
    #         await creator.send(
    #             f"🎉 Your campaign '{campaign_data['title']}' (ID: {campaign_id}) has been approved by an admin!\n"
    #             f"You can now start defining its scenarios. A management panel has also been posted in the server.",
    #             view=dm_view
    #         )
    #     except discord.Forbidden:
    #         print(f"Could not DM campaign creator U#{creator.id} about approval for C#{campaign_id}.")
    #     except Exception as e_dm:
    #         print(f"Error sending approval DM to U#{creator.id} for C#{campaign_id}: {e_dm}")

    # --- NEW: Post to Campaign Management Channel ---
    campaign_mgmt_channel_name = utils.CHANNELS.get("campaign_management", "campaign-management") # Ensure CHANNELS is accessible
    campaign_mgmt_channel = await utils.get_or_create_channel(guild, campaign_mgmt_channel_name, bot_instance.user.id)

    if campaign_mgmt_channel:
        control_view = CampaignControlView(campaign_id, bot_instance)
        # Initial update of button states based on current (just approved) campaign state
        await control_view.update_button_states()

        embed_title = f"Campaign Management: '{campaign_data['title']}' (ID: C#{campaign_id})"
<<<<<<< HEAD
        creator_display = creator.mention if creator else f"ID: {campaign_data['creator_id']}"
        embed_description = f"**Creator:** {creator_display}\n"
=======
        creator_text = creator.mention if creator else f"ID: {campaign_data['creator_id']}"
        embed_description = f"**Creator:** {creator_text}\n"
>>>>>>> fd414c6f
        embed_description += f"**Description:** {campaign_data['description'] or 'Not provided.'}\n"
        embed_description += f"**Total Scenarios Expected:** {campaign_data['num_expected_scenarios']}\n"
        embed_description += f"**Currently Defined:** {campaign_data['current_defined_scenarios']}"

        campaign_control_embed = discord.Embed(
            title=embed_title,
            description=embed_description,
            color=discord.Color.blue() # Blue for neutral/management
        )
        campaign_control_embed.add_field(name="Status", value=campaign_data['status'].title(), inline=True)
        campaign_control_embed.set_footer(text=f"Campaign created: {utils.format_deadline(campaign_data['creation_timestamp'])}")

        try:
            control_message = await campaign_mgmt_channel.send(embed=campaign_control_embed, view=control_view)
            await db.set_campaign_control_message_id(campaign_id, control_message.id)
            print(f"DEBUG: Posted control message for C#{campaign_id} to #{campaign_mgmt_channel.name} (Msg ID: {control_message.id})")
        except Exception as e_post_control:
            print(f"ERROR: Could not post campaign control message for C#{campaign_id}: {e_post_control}")
            # Inform admin who approved, if possible
            await admin_interaction_for_message_edit.followup.send(f"Warning: Campaign C#{campaign_id} approved, but failed to post management panel: {e_post_control}", ephemeral=True)
    else:
        print(f"ERROR: Campaign management channel '{campaign_mgmt_channel_name}' not found for C#{campaign_id}.")
        await admin_interaction_for_message_edit.followup.send(f"Warning: Campaign C#{campaign_id} approved, but '{campaign_mgmt_channel_name}' channel not found.", ephemeral=True)
    # --- END NEW ---

    # Update Admin Message
    original_embed = admin_interaction_for_message_edit.message.embeds[0]
    new_embed = original_embed.copy()
    new_embed.title = f"✅ Campaign Approved: '{campaign_data['title']}'"
    new_embed.colour = discord.Color.green()
    # Ensure 'Status' field exists or add it. For simplicity, let's assume it's added if not present, or updated.
    status_field_found = False
    for i, field in enumerate(new_embed.fields):
        if field.name.lower() == "status":
            new_embed.set_field_at(i, name="Status", value=f"Approved by {admin_user.mention}", inline=False)
            status_field_found = True
            break
    if not status_field_found:
        new_embed.add_field(name="Status", value=f"Approved by {admin_user.mention}", inline=False)

    # Update footer or add timestamp field
    action_by_text = f"Approved by {admin_user.display_name} at {datetime.utcnow().strftime('%Y-%m-%d %H:%M UTC')}"
    new_embed.set_footer(text=f"{action_by_text} | Campaign ID: {campaign_id}")

    for item in admin_view_to_disable.children:
        item.disabled = True

    try:
        await admin_interaction_for_message_edit.message.edit(content="Campaign approval processed.", embed=new_embed, view=admin_view_to_disable)
    except discord.NotFound:
        print(f"WARN: Original message for C#{campaign_id} approval view not found when trying to edit.")
    except discord.HTTPException as e:
        print(f"WARN: HTTP error editing original message for C#{campaign_id} approval view: {e}")

    # Audit Log
    audit_channel = discord.utils.get(guild.text_channels, name="audit-log")
    if audit_channel:
        await audit_channel.send(f"✅ **Campaign Approved**: C#{campaign_id} ('{campaign_data['title']}') approved by {admin_user.mention}.")

    try:
        await admin_interaction_for_message_edit.followup.send(f"Campaign C#{campaign_id} approved.", ephemeral=True)
    except discord.NotFound: # Handles the "Unknown Interaction" case for the final followup
        print(f"WARN: Interaction for C#{campaign_id} approval final followup was not found.")
    except discord.HTTPException as e:
        print(f"WARN: HTTP error sending final followup for C#{campaign_id} approval: {e}")

async def _perform_reject_campaign_action(admin_interaction_for_message_edit: discord.Interaction, campaign_id: int, reason: str, bot_instance: commands.Bot, admin_view_to_disable: AdminCampaignApprovalView, rejecting_admin_user: discord.User):
    guild = admin_interaction_for_message_edit.guild

    rejected = await db.reject_campaign(campaign_id, rejecting_admin_user.id, reason)
    if not rejected:
        try:
            if not admin_interaction_for_message_edit.response.is_done():
                await admin_interaction_for_message_edit.response.send_message(f"Campaign C#{campaign_id} could not be rejected. It might have been actioned already, is not in 'pending_approval' state, or an error occurred.", ephemeral=True)
            else:
                await admin_interaction_for_message_edit.followup.send(f"Campaign C#{campaign_id} could not be rejected. It might have been actioned already, is not in 'pending_approval' state, or an error occurred.", ephemeral=True)
        except discord.NotFound:
            print(f"WARN: Interaction for rejecting C#{campaign_id} was not found. Campaign rejection by {rejecting_admin_user.id} might have failed or was a duplicate action.")
        except discord.HTTPException as e:
            print(f"WARN: HTTP error sending followup for C#{campaign_id} rejection failure: {e}")
        return

    campaign_data = await db.get_campaign(campaign_id)
    if not campaign_data: # Should still exist even if rejected
        await admin_interaction_for_message_edit.followup.send(f"Campaign C#{campaign_id} data not found after rejection attempt.", ephemeral=True)
        return

    # Notify Creator
    creator = await guild.fetch_member(campaign_data['creator_id'])
    if creator:
        try:
            await creator.send(
                f"❌ Your campaign '{campaign_data['title']}' (ID: {campaign_id}) has been rejected by an admin.\n"
                f"Reason: {reason}"
            )
        except discord.Forbidden:
            print(f"Could not DM campaign creator U#{creator.id} about rejection for C#{campaign_id}.")
        except Exception as e_dm:
            print(f"Error sending rejection DM to U#{creator.id} for C#{campaign_id}: {e_dm}")

    # Update Admin Message
    original_embed = admin_interaction_for_message_edit.message.embeds[0]
    new_embed = original_embed.copy()
    new_embed.title = f"❌ Campaign Rejected: '{campaign_data['title']}'"
    new_embed.colour = discord.Color.red()

    status_field_found = False
    for i, field in enumerate(new_embed.fields):
        if field.name.lower() == "status":
            new_embed.set_field_at(i, name="Status", value=f"Rejected by {rejecting_admin_user.mention}", inline=False)
            status_field_found = True
            break
    if not status_field_found:
        new_embed.add_field(name="Status", value=f"Rejected by {rejecting_admin_user.mention}", inline=False)

    reason_field_found = False
    for i, field in enumerate(new_embed.fields):
        if field.name.lower() == "rejection reason":
            new_embed.set_field_at(i, name="Rejection Reason", value=reason, inline=False)
            reason_field_found = True
            break
    if not reason_field_found:
        new_embed.add_field(name="Rejection Reason", value=reason, inline=False)

    new_embed.set_footer(text=f"Rejected by {rejecting_admin_user.display_name} at {datetime.utcnow().strftime('%Y-%m-%d %H:%M UTC')} | Campaign ID: {campaign_id}")

    for item in admin_view_to_disable.children:
        item.disabled = True

    try:
        await admin_interaction_for_message_edit.message.edit(content="Campaign rejection processed.", embed=new_embed, view=admin_view_to_disable)
    except discord.NotFound:
        print(f"WARN: Original message for C#{campaign_id} rejection view not found when trying to edit.")
    except discord.HTTPException as e:
        print(f"WARN: HTTP error editing original message for C#{campaign_id} rejection view: {e}")

    # Audit Log
    audit_channel = discord.utils.get(guild.text_channels, name="audit-log")
    if audit_channel:
        await audit_channel.send(f"❌ **Campaign Rejected**: C#{campaign_id} ('{campaign_data['title']}') rejected by {rejecting_admin_user.mention}. Reason: {reason}")

    # If the modal submitted successfully, its defer means no explicit followup is strictly needed from it.
    # The admin who clicked the "Reject" button on the admin message gets this.
    try:
        await admin_interaction_for_message_edit.followup.send(f"Campaign C#{campaign_id} rejected.", ephemeral=True)
    except discord.NotFound: # Handles the "Unknown Interaction" case for the final followup
        print(f"WARN: Interaction for C#{campaign_id} rejection final followup was not found.")
    except discord.HTTPException as e:
        print(f"WARN: HTTP error sending final followup for C#{campaign_id} rejection: {e}")

# =============================
# 🔹 CAMPAIGN CONTROL VIEW (NEW)
# =============================

class CampaignControlView(discord.ui.View):
    def __init__(self, campaign_id: int, bot_instance: commands.Bot):
        super().__init__(timeout=None) # Persistent view
        self.campaign_id = campaign_id
        self.bot = bot_instance

        # Button to define the next scenario
        self.define_scenario_button = discord.ui.Button(
            label="Define Next Scenario",
            style=discord.ButtonStyle.primary,
            custom_id=f"campaign_control_define_scenario_{self.campaign_id}",
            emoji="📝"
        )
        self.define_scenario_button.callback = self.define_scenario_callback
        self.add_item(self.define_scenario_button)

        # Button to start the campaign or the next scenario
        self.start_next_button = discord.ui.Button(
            label="Start Campaign", # Initial label
            style=discord.ButtonStyle.success,
            custom_id=f"campaign_control_start_next_{self.campaign_id}",
            emoji="▶️"
        )
        self.start_next_button.callback = self.start_next_callback
        self.add_item(self.start_next_button)

        # Add more buttons later if needed (e.g., Pause, Archive)
        # self.update_button_states() # Call a method to set initial button states based on campaign status

    async def update_button_states(self, interaction: Optional[discord.Interaction] = None):
        """Dynamically update button labels and enabled/disabled states based on campaign state."""
        # This method now fetches its own campaign data to ensure it's the most current.
        # The interaction parameter is kept for potential future use if direct message editing is needed from here,
        # but primary updates happen via _update_control_message in handle_start_campaign_or_next_scenario.

        campaign = await db.get_campaign(self.campaign_id)
        if not campaign:
            self.define_scenario_button.disabled = True
            self.define_scenario_button.label = "Err: CNotFound"
            self.start_next_button.disabled = True
            self.start_next_button.label = "Err: CNotFound"
            # No direct message edit here; the caller (_update_control_message) handles it.
            return

        # Define Scenario Button Logic
        is_creator = False # Placeholder, will be checked if interaction is provided and user matches
        is_admin = False   # Placeholder
        if interaction: # Basic permission check if interaction context is available
            # This is a soft check; primary permission checks are in callbacks.
            # Getting guild from bot instance and campaign guild_id
            guild = self.bot.get_guild(campaign['guild_id'])
            if guild:
                member = guild.get_member(interaction.user.id)
                if member:
                    is_admin = member.guild_permissions.administrator
            is_creator = interaction.user.id == campaign['creator_id']


        if campaign['status'] in ['completed', 'rejected', 'archived']:
            self.define_scenario_button.disabled = True
            self.define_scenario_button.label = "Campaign Ended"
        elif campaign['current_defined_scenarios'] >= campaign['num_expected_scenarios']:
            self.define_scenario_button.disabled = True
            self.define_scenario_button.label = "All Scenarios Defined"
        else:
            # Enable if campaign is in a state where scenarios can be defined (e.g. setup, active)
            # and user has permission (creator/admin). For view update, we assume this is illustrative;
            # actual enforcement is in the callback.
            self.define_scenario_button.disabled = False # Simplified for view state; callback enforces
            self.define_scenario_button.label = f"Define S{campaign['current_defined_scenarios'] + 1}/{campaign['num_expected_scenarios']}"

        # Start/Next Button Logic
        self.start_next_button.disabled = True # Default to disabled

        # Fetch all proposals for the campaign to determine button states accurately
        # This ensures we have the latest status for all scenarios.
        proposals_in_campaign = await db.get_proposals_by_campaign_id(self.campaign_id, campaign.get('guild_id'))
        if proposals_in_campaign:
            proposals_in_campaign.sort(key=lambda x: x.get('scenario_order', 0))
        else:
            proposals_in_campaign = [] # Ensure it's an empty list if None

        if campaign['status'] == 'setup':
            self.start_next_button.label = "Start Campaign"
            # A campaign can be started if at least one scenario is defined AND approved.
            # With auto-approval for scenarios in 'setup' campaigns, this means if S1 is defined, it should be 'ApprovedScenario'.
            first_scenario = next((p for p in proposals_in_campaign if p.get('scenario_order') == 1), None)
            if first_scenario and first_scenario.get('status') == 'ApprovedScenario':
                self.start_next_button.disabled = False
            else:
                self.start_next_button.disabled = True
                if not first_scenario:
                    self.start_next_button.label = "Define Scenario 1 First"
                # If S1 exists but isn't ApprovedScenario (e.g. if campaign was approved *before* S1 was defined, an edge case)
                # or if S1 is Pending Approval (should not happen if auto-approval works for 'setup' state)
                # a more generic label might be needed, but "Define Scenario 1 First" covers the primary path.
                # The callback logic in start_next_callback will provide a more specific error if S1 is not approved.

        elif campaign['status'] == 'active':
            active_voting_scenarios = [p for p in proposals_in_campaign if p['status'] == 'Voting']

            if active_voting_scenarios:
                self.start_next_button.label = f"S{active_voting_scenarios[0].get('scenario_order','?')} Active"
                self.start_next_button.disabled = True
            else:
                # No scenario is currently voting, check if we can start the next one
                closed_scenarios = sorted(
                    [p for p in proposals_in_campaign if p['status'] == 'Closed'],
                    key=lambda x: x.get('scenario_order', 0),
                    reverse=True
                )
                last_closed_order = closed_scenarios[0]['scenario_order'] if closed_scenarios else 0
                next_scenario_order_needed = last_closed_order + 1

                if next_scenario_order_needed > campaign['num_expected_scenarios']:
                    self.start_next_button.label = "All Scenarios Done"
                    self.start_next_button.disabled = True
                    # Potentially set campaign status to 'completed' here or via a separate mechanism/button
                else:
                    next_scenario_to_start = next((p for p in proposals_in_campaign if p.get('scenario_order') == next_scenario_order_needed), None)
                    if next_scenario_to_start and next_scenario_to_start.get('status') == 'ApprovedScenario':
                        self.start_next_button.label = f"Start Scenario {next_scenario_order_needed}"
                        self.start_next_button.disabled = False
                    elif next_scenario_to_start and next_scenario_to_start.get('status') == 'Pending Approval':
                        # This case should be less common if auto-approval for scenarios in active campaigns is working
                        self.start_next_button.label = f"Await S{next_scenario_order_needed} Approval"
                        self.start_next_button.disabled = True
                    else: # Not defined or not in a startable state
                        self.start_next_button.label = f"Define S{next_scenario_order_needed} First"
                        self.start_next_button.disabled = True
        elif campaign['status'] in ['completed', 'rejected', 'archived']:
            self.start_next_button.label = "Campaign Ended"
            self.start_next_button.disabled = True
        else: # Unknown status or pending_approval (cannot start yet)
            self.start_next_button.label = f"Status: {campaign['status'].title()}"
            self.start_next_button.disabled = True

    async def define_scenario_callback(self, interaction: discord.Interaction):
        await interaction.response.defer(ephemeral=True, thinking=True)

        campaign = await db.get_campaign(self.campaign_id)
        if not campaign:
            await interaction.followup.send(f"Error: Campaign C#{self.campaign_id} not found.", ephemeral=True)
            return

        # Permission Check: Creator or Admin
        is_creator = interaction.user.id == campaign['creator_id']
        is_admin = False
        if interaction.guild: # Should always have guild context for campaign control panels
            member = interaction.guild.get_member(interaction.user.id)
            if member:
                is_admin = member.guild_permissions.administrator

        if not (is_creator or is_admin):
            await interaction.followup.send("You must be the campaign creator or an admin to define scenarios.", ephemeral=True)
            return

        if campaign['status'] not in ['setup', 'active']:
            await interaction.followup.send(f"Campaign C#{self.campaign_id} is not in 'setup' or 'active' phase (current: {campaign['status'].title()}). Cannot define new scenarios now.", ephemeral=True)
            return

        if campaign['current_defined_scenarios'] >= campaign['num_expected_scenarios']:
            await interaction.followup.send(f"All {campaign['num_expected_scenarios']} scenarios for Campaign C#{self.campaign_id} are already defined.", ephemeral=True)
            return

        next_scenario_num = campaign['current_defined_scenarios'] + 1
        total_scenarios = campaign['num_expected_scenarios']

        # Present the DefineScenarioView (similar to StartScenarioDefinitionView's callback)
        # The original_interaction for DefineScenarioView is this button interaction,
        # which allows it to edit the ephemeral followup if it times out.
        scenario_definition_prompt_view = DefineScenarioView(
            campaign_id=self.campaign_id,
            next_scenario_order=next_scenario_num,
            total_scenarios=total_scenarios,
            original_interaction=interaction # Pass the current button interaction
        )

        followup_message_content = (
            f"🗳️ Defining Scenario {next_scenario_num} of {total_scenarios} for Campaign '{campaign['title']}' (ID: C#{self.campaign_id})."
        )

        # Send the DefineScenarioView as a new ephemeral message
        # The DefineScenarioView itself will then send another ephemeral message with the ProposalMechanismSelectionView
        sent_message = await interaction.followup.send(
            content=followup_message_content,
            view=scenario_definition_prompt_view,
            ephemeral=True
        )
        scenario_definition_prompt_view.message = sent_message # Allow the view to edit its own message

        # Optionally, update the control panel message itself to reflect that definition is in progress
        # This might be too noisy if the user quickly defines. For now, we rely on button state updates.
        # await self.update_button_states(interaction) # Pass interaction if needed for permission context
        # if interaction.message: # The control panel message
        #    await interaction.message.edit(view=self)
        # For now, a simple confirmation that the flow has started.
        # The primary feedback is the new view being sent.

    async def start_next_callback(self, interaction: discord.Interaction):
        await interaction.response.defer(ephemeral=True, thinking=True)
        guild = interaction.guild
        if not guild:
            await interaction.followup.send("This command can only be used in a server.", ephemeral=True)
            return

        bot_instance = self.bot # or interaction.client

        campaign = await db.get_campaign(self.campaign_id)
        if not campaign:
            await interaction.followup.send(f"Error: Campaign C#{self.campaign_id} not found.", ephemeral=True)
            await self.update_button_states(interaction) # Update view if campaign is gone
            if interaction.message: await interaction.message.edit(view=self)
            return

        # Permission Check: Creator or Admin
        is_creator = interaction.user.id == campaign['creator_id']
        member = guild.get_member(interaction.user.id)
        is_admin = member.guild_permissions.administrator if member else False

        if not (is_creator or is_admin):
            await interaction.followup.send("You must be the campaign creator or an admin to start/progress the campaign.", ephemeral=True)
            return

        proposals_in_campaign = await db.get_proposals_by_campaign_id(self.campaign_id, guild.id)
        proposals_in_campaign.sort(key=lambda x: x.get('scenario_order', 0))

        action_taken_message = ""
        action_error = False

        # Case 1: Start the Campaign (if in 'setup' state)
        if campaign['status'] == 'setup':
            # Find all approved scenarios in the campaign - include ALL scenarios, not just scenario 1
            scenarios_to_start_ids = [
                p['proposal_id'] for p in proposals_in_campaign
                if p.get('status') == 'ApprovedScenario'
            ]

            if not scenarios_to_start_ids:
                action_taken_message = "Cannot start campaign: No scenarios are defined or approved."
                action_error = True
            else:
                await db.update_campaign_status(self.campaign_id, 'active')
                campaign['status'] = 'active'
<<<<<<< HEAD
                campaign_title = campaign["title"]
                action_taken_message = f"Campaign C#{self.campaign_id} ('{campaign_title}') is now active!\n"
=======
                action_taken_message = f"Campaign C#{self.campaign_id} ('{campaign['title']}') is now active!\n"
>>>>>>> fd414c6f

                # Initiate voting for all found scenarios
                success_init_stage, msg_init_stage = await voting_utils.initiate_campaign_stage_voting(guild, self.campaign_id, scenarios_to_start_ids, bot_instance)

                if success_init_stage:
                    action_taken_message += f"Processing for {len(scenarios_to_start_ids)} scenario(s) initiated. Details: {msg_init_stage}"
                else:
                    action_taken_message += f"Failed to initiate some/all scenarios. Details: {msg_init_stage}"
                    action_error = True

                audit_channel = discord.utils.get(guild.text_channels, name="audit-log")
                if audit_channel:
                    await audit_channel.send(f"▶️ **Campaign Started**: C#{self.campaign_id} ('{campaign['title']}') started by {interaction.user.mention}. {len(scenarios_to_start_ids)} scenario(s) initiated.")

        # Case 2: Start Next Scenario (if in 'active' state and no current scenario is 'Voting')
        elif campaign['status'] == 'active':
            active_voting_scenarios = [p for p in proposals_in_campaign if p['status'] == 'Voting']
            if active_voting_scenarios:
                # If a scenario is ALREADY voting, do not start another one from the same campaign.
                # This assumes sequential progression if a scenario is already live.
                # If parallel scenarios *within the same order* are desired to run truly simultaneously from the start,
                # the logic in 'setup' case with `initiate_campaign_stage_voting` handles that.
                # This 'active' block now focuses on progressing *after* a voting scenario (or all of its order) concludes.
                scenario_titles = ", ".join([f"S#{s.get('scenario_order')} ('{s.get('title')}')" for s in active_voting_scenarios])
                action_taken_message = f"Cannot start another scenario yet: {scenario_titles} is still active."
                action_error = True
            else:
                closed_scenarios = sorted([p for p in proposals_in_campaign if p['status'] in ['Closed', 'Passed', 'Failed']], key=lambda x: x.get('scenario_order', 0), reverse=True)
                last_processed_order = closed_scenarios[0]['scenario_order'] if closed_scenarios else 0
                next_scenario_order_needed = last_processed_order + 1

                if next_scenario_order_needed > campaign['num_expected_scenarios']:
                    action_taken_message = "All scenarios in this campaign have been completed."
                    # Consider setting campaign status to 'completed' here.
                    # await db.update_campaign_status(self.campaign_id, 'completed')
                    # campaign['status'] = 'completed'
                else:
                    # Find all approved scenarios for the next order
                    scenarios_to_start_ids = [
                        p['proposal_id'] for p in proposals_in_campaign
                        if p.get('scenario_order') == next_scenario_order_needed and p.get('status') == 'ApprovedScenario'
                    ]

                    if not scenarios_to_start_ids:
                        action_taken_message = f"Cannot start Scenario Order {next_scenario_order_needed}: No scenarios found, or none are approved for this order."
                        action_error = True
                    else:
                        # Initiate voting for all found scenarios for the next_scenario_order_needed
                        success_init_stage, msg_init_stage = await voting_utils.initiate_campaign_stage_voting(guild, self.campaign_id, scenarios_to_start_ids, bot_instance)
                        if success_init_stage:
                            action_taken_message = f"Processing for {len(scenarios_to_start_ids)} scenario(s) at order {next_scenario_order_needed} initiated. Details: {msg_init_stage}"
                        else:
                            action_taken_message = f"Failed to initiate some/all scenarios at order {next_scenario_order_needed}. Details: {msg_init_stage}"
                            action_error = True

                        audit_channel = discord.utils.get(guild.text_channels, name="audit-log")
                        if audit_channel:
                            await audit_channel.send(f"▶️ **Next Campaign Stage**: For C#{self.campaign_id}, {len(scenarios_to_start_ids)} scenario(s) for order {next_scenario_order_needed} initiated by {interaction.user.mention}.")
        else:
<<<<<<< HEAD
            campaign_status = campaign["status"]
            action_taken_message = f"Campaign C#{self.campaign_id} is in status '{campaign_status}'. No action taken."
=======
            action_taken_message = f"Campaign C#{self.campaign_id} is in status '{campaign['status']}'. No action taken."
>>>>>>> fd414c6f
            action_error = True

        # Update the control panel message (embed and view)
        if interaction.message:
            try:
                # Re-fetch fresh campaign data for the embed, as status might have changed
                fresh_campaign_data = await db.get_campaign(self.campaign_id)
                if fresh_campaign_data: # Check if still exists
                    campaign = fresh_campaign_data # Use the latest data for embed

                # Update embed
                creator = await guild.fetch_member(campaign['creator_id']) # Fetch creator for mention
                embed_title = f"Campaign Management: '{campaign['title']}' (ID: C#{self.campaign_id})"
<<<<<<< HEAD
                creator_display = creator.mention if creator else f"ID: {campaign['creator_id']}"
                embed_desc = f"**Creator:** {creator_display}\n"
=======
                creator_text = creator.mention if creator else f"ID: {campaign['creator_id']}"
                embed_desc = f"**Creator:** {creator_text}\n"
>>>>>>> fd414c6f
                embed_desc += f"**Description:** {campaign['description'] or 'Not provided.'}\n"
                embed_desc += f"**Total Scenarios Expected:** {campaign['num_expected_scenarios']}\n"
                embed_desc += f"**Currently Defined:** {campaign['current_defined_scenarios']}"

                new_color = discord.Color.blue()
                if campaign['status'] == 'active': new_color = discord.Color.green()
                elif campaign['status'] == 'completed': new_color = discord.Color.gold()
                elif campaign['status'] == 'setup': new_color = discord.Color.light_grey()

                updated_embed = discord.Embed(title=embed_title, description=embed_desc, color=new_color)
                updated_embed.add_field(name="Status", value=campaign['status'].title(), inline=True)
                if action_taken_message and not action_error:
                    updated_embed.add_field(name="Last Action Result", value=action_taken_message.split('\n')[0], inline=False) # Show first line of success
                elif action_error:
                     updated_embed.add_field(name="Last Action Info", value=action_taken_message, inline=False)
                updated_embed.set_footer(text=f"Last updated: {datetime.utcnow().strftime('%Y-%m-%d %H:%M UTC')}")

                await self.update_button_states(interaction) # Update button states before editing message
                await interaction.message.edit(embed=updated_embed, view=self)
            except discord.NotFound:
                print(f"WARN: Control message for C#{self.campaign_id} not found when trying to edit in start_next_callback.")
            except Exception as e_edit_msg:
                print(f"ERROR: Failed to edit control message for C#{self.campaign_id} in start_next_callback: {e_edit_msg}")
                # Send a followup if editing the original message failed but an action was attempted
                if action_taken_message: # If there was something to report
                    await interaction.followup.send(f"Control panel update failed, but: {action_taken_message}", ephemeral=True)
                    return # Avoid sending another followup

        # Send final followup to the admin/creator who clicked the button
        if action_taken_message:
            await interaction.followup.send(action_taken_message, ephemeral=True)
        else: # Should not happen if logic is correct
            await interaction.followup.send("No specific action was performed. Please check campaign status.", ephemeral=True)

    async def on_timeout(self):
        # This method is called when the view times out.
        # You can implement any additional logic you want to execute when the view times out.
        print("CampaignControlView timed out!")

    async def interaction_check(self, interaction: discord.Interaction) -> bool:
        # This method is called to check if the interaction is valid.
        # You can implement any additional checks you want to execute before processing the interaction.
        return True

    async def on_error(self, interaction: discord.Interaction, error: Exception, item: discord.ui.Item):
        # This method is called when an error occurs.
        # You can implement any additional logic you want to execute when an error occurs.
        print(f"CampaignControlView error: {error}")

async def _send_admin_approval_notification(interaction: discord.Interaction, proposal_id: int, title: str, description: Optional[str]):
    """Sends a notification to the admin channel for a proposal that needs approval."""
    admin_channel_name = "proposals"  # Standard channel for proposals and approvals
    admin_channel = await utils.get_or_create_channel(interaction.guild, admin_channel_name, interaction.client.user.id)

    if not admin_channel:
        print(f"ERROR: Could not find or create admin channel '{admin_channel_name}' for proposal approval.")
        # Attempt to inform the user that the admin notification failed.
        try:
            await interaction.followup.send(
                "Your proposal was submitted, but I couldn't notify the admins. Please contact them directly.",
                ephemeral=True
            )
        except discord.HTTPException as e:
            print(f"Error sending follow-up message about admin notification failure: {e}")
        return

    embed = discord.Embed(
        title=f"🆕 Proposal Submitted for Approval: '{title}'",
        description=f"**Description:**\n{description or 'No description provided.'}",
        color=discord.Color.blue()
    )
    embed.add_field(name="Proposal ID", value=proposal_id, inline=False)
    embed.add_field(name="Submitted by", value=interaction.user.mention, inline=False)
    embed.set_footer(text=f"Submitted at {datetime.utcnow().strftime('%Y-%m-%d %H:%M UTC')}")

    # This view is specifically for single proposal approvals
    view = AdminApprovalView(proposal_id=proposal_id)

    try:
        await admin_channel.send(
            content="Admins, a new proposal requires your review:",
            embed=embed,
            view=view
        )
    except Exception as e:
        print(f"ERROR: Could not send proposal approval message to admin channel '{admin_channel_name}': {e}")
        try:
            await interaction.followup.send(
                "Your proposal was submitted, but an error occurred during admin notification. Please contact an admin directly.",
                ephemeral=True
            )
        except discord.HTTPException as e_followup:
            print(f"Error sending follow-up about admin notification send failure: {e_followup}")

async def _update_campaign_control_panel(campaign_id: int, bot_instance: commands.Bot):
    """Updates the campaign control panel message after scenarios are created or other state changes."""
    try:
        campaign_data = await db.get_campaign(campaign_id)
        if not campaign_data:
            print(f"WARN: Cannot update control panel for C#{campaign_id} - campaign not found")
            return
            
        guild = bot_instance.get_guild(campaign_data['guild_id'])
        if not guild:
            print(f"WARN: Cannot update control panel for C#{campaign_id} - guild not found")
            return
            
        # Get the campaign management channel
        campaign_mgmt_channel_name = utils.CHANNELS.get("campaign_management", "campaign-management")
        campaign_mgmt_channel = discord.utils.get(guild.text_channels, name=campaign_mgmt_channel_name)
        
        if not campaign_mgmt_channel:
            print(f"WARN: Cannot update control panel for C#{campaign_id} - campaign management channel not found")
            return
            
        # Get the control message ID
        control_message_id = campaign_data.get('control_message_id')
        if not control_message_id:
            print(f"WARN: Cannot update control panel for C#{campaign_id} - no control message ID stored")
            return
            
        try:
            control_message = await campaign_mgmt_channel.fetch_message(control_message_id)
        except discord.NotFound:
            print(f"WARN: Control message {control_message_id} for C#{campaign_id} not found")
            return
        except discord.HTTPException as e:
            print(f"ERROR: Failed to fetch control message for C#{campaign_id}: {e}")
            return
            
        # Create updated view and embed
        control_view = CampaignControlView(campaign_id, bot_instance)
        await control_view.update_button_states()
        
        # Get creator for mention
        creator = guild.get_member(campaign_data['creator_id'])
        
        # Create updated embed
        embed_title = f"Campaign Management: '{campaign_data['title']}' (ID: C#{campaign_id})"
<<<<<<< HEAD
        creator_display = creator.mention if creator else f"ID: {campaign_data['creator_id']}"
        embed_description = f"**Creator:** {creator_display}\n"
=======
        creator_text = creator.mention if creator else f"ID: {campaign_data['creator_id']}"
        embed_description = f"**Creator:** {creator_text}\n"
>>>>>>> fd414c6f
        embed_description += f"**Description:** {campaign_data['description'] or 'Not provided.'}\n"
        embed_description += f"**Total Scenarios Expected:** {campaign_data['num_expected_scenarios']}\n"
        embed_description += f"**Currently Defined:** {campaign_data['current_defined_scenarios']}"
        
        new_color = discord.Color.blue()
        if campaign_data['status'] == 'active': 
            new_color = discord.Color.green()
        elif campaign_data['status'] == 'completed': 
            new_color = discord.Color.gold()
        elif campaign_data['status'] == 'setup': 
            new_color = discord.Color.light_grey()
            
        updated_embed = discord.Embed(
            title=embed_title,
            description=embed_description,
            color=new_color
        )
        updated_embed.add_field(name="Status", value=campaign_data['status'].title(), inline=True)
        updated_embed.set_footer(text=f"Last updated: {datetime.utcnow().strftime('%Y-%m-%d %H:%M UTC')}")
        
        # Update the message
        await control_message.edit(embed=updated_embed, view=control_view)
        print(f"DEBUG: Updated control panel for C#{campaign_id}")
        
    except Exception as e:
        print(f"ERROR: Failed to update campaign control panel for C#{campaign_id}: {e}")
        traceback.print_exc()
<|MERGE_RESOLUTION|>--- conflicted
+++ resolved
@@ -1327,13 +1327,9 @@
         await control_view.update_button_states()
 
         embed_title = f"Campaign Management: '{campaign_data['title']}' (ID: C#{campaign_id})"
-<<<<<<< HEAD
         creator_display = creator.mention if creator else f"ID: {campaign_data['creator_id']}"
         embed_description = f"**Creator:** {creator_display}\n"
-=======
-        creator_text = creator.mention if creator else f"ID: {campaign_data['creator_id']}"
-        embed_description = f"**Creator:** {creator_text}\n"
->>>>>>> fd414c6f
+
         embed_description += f"**Description:** {campaign_data['description'] or 'Not provided.'}\n"
         embed_description += f"**Total Scenarios Expected:** {campaign_data['num_expected_scenarios']}\n"
         embed_description += f"**Currently Defined:** {campaign_data['current_defined_scenarios']}"
@@ -1732,12 +1728,9 @@
             else:
                 await db.update_campaign_status(self.campaign_id, 'active')
                 campaign['status'] = 'active'
-<<<<<<< HEAD
                 campaign_title = campaign["title"]
                 action_taken_message = f"Campaign C#{self.campaign_id} ('{campaign_title}') is now active!\n"
-=======
-                action_taken_message = f"Campaign C#{self.campaign_id} ('{campaign['title']}') is now active!\n"
->>>>>>> fd414c6f
+
 
                 # Initiate voting for all found scenarios
                 success_init_stage, msg_init_stage = await voting_utils.initiate_campaign_stage_voting(guild, self.campaign_id, scenarios_to_start_ids, bot_instance)
@@ -1797,12 +1790,9 @@
                         if audit_channel:
                             await audit_channel.send(f"▶️ **Next Campaign Stage**: For C#{self.campaign_id}, {len(scenarios_to_start_ids)} scenario(s) for order {next_scenario_order_needed} initiated by {interaction.user.mention}.")
         else:
-<<<<<<< HEAD
             campaign_status = campaign["status"]
             action_taken_message = f"Campaign C#{self.campaign_id} is in status '{campaign_status}'. No action taken."
-=======
-            action_taken_message = f"Campaign C#{self.campaign_id} is in status '{campaign['status']}'. No action taken."
->>>>>>> fd414c6f
+
             action_error = True
 
         # Update the control panel message (embed and view)
@@ -1816,13 +1806,9 @@
                 # Update embed
                 creator = await guild.fetch_member(campaign['creator_id']) # Fetch creator for mention
                 embed_title = f"Campaign Management: '{campaign['title']}' (ID: C#{self.campaign_id})"
-<<<<<<< HEAD
                 creator_display = creator.mention if creator else f"ID: {campaign['creator_id']}"
                 embed_desc = f"**Creator:** {creator_display}\n"
-=======
-                creator_text = creator.mention if creator else f"ID: {campaign['creator_id']}"
-                embed_desc = f"**Creator:** {creator_text}\n"
->>>>>>> fd414c6f
+
                 embed_desc += f"**Description:** {campaign['description'] or 'Not provided.'}\n"
                 embed_desc += f"**Total Scenarios Expected:** {campaign['num_expected_scenarios']}\n"
                 embed_desc += f"**Currently Defined:** {campaign['current_defined_scenarios']}"
@@ -1962,13 +1948,9 @@
         
         # Create updated embed
         embed_title = f"Campaign Management: '{campaign_data['title']}' (ID: C#{campaign_id})"
-<<<<<<< HEAD
         creator_display = creator.mention if creator else f"ID: {campaign_data['creator_id']}"
         embed_description = f"**Creator:** {creator_display}\n"
-=======
-        creator_text = creator.mention if creator else f"ID: {campaign_data['creator_id']}"
-        embed_description = f"**Creator:** {creator_text}\n"
->>>>>>> fd414c6f
+
         embed_description += f"**Description:** {campaign_data['description'] or 'Not provided.'}\n"
         embed_description += f"**Total Scenarios Expected:** {campaign_data['num_expected_scenarios']}\n"
         embed_description += f"**Currently Defined:** {campaign_data['current_defined_scenarios']}"
