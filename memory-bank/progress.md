--- conflicted
+++ resolved
@@ -36,11 +36,8 @@
     *   `format_vote_results` displays weighted results.
 *   **Automated Server Guide Channel (`main.py`, `utils.py`):
     *   A `#server-guide` channel is automatically created when the bot joins a server or on startup for existing servers.
-<<<<<<< HEAD
     *   This channel is populated with a single, comprehensive embed message explaining server channels, detailed explanations of available voting protocols (Plurality, Borda, Approval, Runoff, Condorcet, Copeland), and basic bot command usage.
-=======
-    *   This channel is populated with a single, comprehensive embed message explaining server channels, detailed explanations of available voting protocols (Plurality, Borda, Approval, Runoff, Copeland), and basic bot command usage.
->>>>>>> 409338ed
+
     *   The channel is read-only for users, and the bot purges its previous guide message before sending a new one to keep it clean.
 
 ## What's Left to Build / Verify Thoroughly
